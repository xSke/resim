--- conflicted
+++ resolved
@@ -129,19 +129,11 @@
             multiplier += 0.5
         elif mod == Mod.MINIMIZED:
             return 0.00001 #Apparently this should just be 0, but it turns out that one of our formulas divides by an attribute. Let's not divide by zero shall we
-<<<<<<< HEAD
-        elif mod == Mod.GREEN_LIGHT:
-            if meta.weather == Weather.POLARITY_PLUS:
-                multiplier += 0.5
-            elif meta.weather == Weather.POLARITY_MINUS:
-                multiplier -= 0.5
-=======
         elif mod == Mod.GREEN_LIGHT and meta.weather == Weather.POLARITY_PLUS:
             multiplier += 0.5
         elif mod == Mod.GREEN_LIGHT and meta.weather == Weather.POLARITY_MINUS:
             multiplier -=0.5
 
->>>>>>> 7bff7274
 
     if player.bat == "NIGHT_VISION_GOGGLES" and meta.weather == Weather.ECLIPSE:
         # Blessing description: Item. Random player on your team hits 50% better during Solar Eclipses.
