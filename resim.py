import math
import os
import re
import sys
import itertools

from data import (
    Base,
    Blood,
    EventType,
    GameData,
    Mod,
    ModType,
    NullUpdate,
    PlayerData,
    TeamData,
    Weather,
    get_feed_between,
    stat_indices
)
from output import SaveCsv
from rng import Rng
from dataclasses import dataclass
from enum import Enum, unique
from typing import List, Optional
from formulas import (
    get_contact_strike_threshold,
    get_contact_ball_threshold,
    get_hr_threshold,
    get_strike_threshold,
    get_foul_threshold,
    StatRelevantData,
    get_swing_ball_threshold,
    get_swing_strike_threshold,
    get_fly_or_ground_threshold,
    get_out_threshold,
    get_double_threshold,
    get_triple_threshold,
)
from item_gen import ItemRollType, roll_item


@unique
class Csv(Enum):
    """
    Tracks the .csv files we can log rolls for in Resim.
    """

    STRIKES = "strikes"
    FOULS = "fouls"
    TRIPLES = "triples"
    DOUBLES = "doubles"
    SWING_ON_BALL = "swing-on-ball"
    SWING_ON_STRIKE = "swing-on-strike"
    CONTACT = "contact"
    HR = "hr"
    STEAL_ATTEMPT = "steal_attempt"
    STEAL_SUCCESS = "steal_success"
    OUT = "out"
    FLY = "fly"
    PARTY = "party"
    BIRD_MESSAGE = "bird-message"
    CONSUMERS = "consumers"
    HITADVANCE = "hitadvance"
    FLYOUT = "flyout"
    GROUNDOUT = "groundout"
    GROUNDOUT_FORMULAS = "groundout_formulas"
    EXIT = "exit"
    ENTER = "enter"
    TRICK_ONE = "trick_one"
    TRICK_TWO = "trick_two"
    SWEET1 = "sweet1"
    SWEET2 = "sweet2"
    WEATHERPROC = "weatherproc"
    MODPROC = "modproc"
    BASE = "base"
    INSTINCTS = "instincts"
    PSYCHIC = "psychic"
    BSYCHIC = "bsychic"


class Resim:
    def __init__(self, rng, out_file, run_name, raise_on_errors=True, csvs_to_log=[]):
        object_cache = {}
        self.rng = rng
        self.out_file = out_file
        self.data = GameData()
        self.fetched_days = set()
        self.raise_on_errors = raise_on_errors
        self.update = NullUpdate()
        self.next_update = NullUpdate()

        self.is_strike = None
        self.strike_roll = None
        self.strike_threshold = None
        self.strikes = 0
        self.max_strikes = 3
        self.balls = 0
        self.max_balls = 4
        self.outs = 0
        self.max_outs = 3
        self.game_id = None
        self.play = None
        self.weather = Weather.VOID
        self.batter = self.data.get_player(None)
        self.pitcher = self.data.get_player(None)
        self.batting_team = self.data.get_team(None)
        self.pitching_team = self.data.get_team(None)
        self.home_team = self.data.get_team(None)
        self.away_team = self.data.get_team(None)
        self.stadium = self.data.get_stadium(None)
        self.pending_attractor = None

        if run_name:
            os.makedirs("roll_data", exist_ok=True)
            run_name = run_name.replace(":", "_")
            csvs_to_log = csvs_to_log or list(Csv)
            self.csvs = {csv: SaveCsv(run_name, csv.value, object_cache) for csv in Csv if csv in csvs_to_log}
        else:
            self.csvs = {}
        self.roll_log: List[LoggedRoll] = []

    def print(self, *args, **kwargs):
        if self.out_file is None:
            return
        print(*args, **kwargs, file=self.out_file)

    def error(self, *args, **kwargs):
        if not self.out_file:
            return
        if self.out_file != sys.stdout:
            print("Error: ", *args, **kwargs, file=self.out_file)
        print("Error: ", *args, **kwargs, file=sys.stderr)
        if self.raise_on_errors:
            error_string = " ".join(args)
            raise RuntimeError(error_string)

    def handle(self, event):
        self.setup_data(event)

        # hardcoding a fix for a data error - jands don't get the overperforming mod from earlbirds
        # in chron until after the game ends, but we need it earlier
        if self.game_id == "8577919c-4288-4404-bde2-694f5e7a38d1":
            jands = self.data.get_team("a37f9158-7f82-46bc-908c-c9e2dda7c33b")
            if not jands.has_mod(Mod.OVERPERFORMING):
                jands.add_mod(Mod.OVERPERFORMING, ModType.PERMANENT)
                jands.last_update_time = self.event["created"]

        # another workaround for bad data
        if self.game_id == "c608b5db-29ad-4216-a703-8f0627057523":
            caleb_novak = self.data.get_player("0eddd056-9d72-4804-bd60-53144b785d5c")
            if caleb_novak.has_mod(Mod.ELSEWHERE):
                caleb_novak.remove_mod(Mod.ELSEWHERE, ModType.PERMANENT)
                caleb_novak.last_update_time = self.event["created"]

        # missed a "happy to be home" event 45 secs before the fragment starts
        if self.game_id == "ee0066a5-8408-4270-a5d8-8e66abf55d03":
            vela = self.data.get_player("4ca52626-58cd-449d-88bb-f6d631588640")
            if not vela.has_mod(Mod.OVERPERFORMING):
                vela.add_mod(Mod.OVERPERFORMING, ModType.PERMANENT)
                vela.remove_mod(Mod.UNDERPERFORMING, ModType.PERMANENT)

        # sometimes we start a fragment in the middle of a game and we wanna make sure we have the proper blood type
        a_blood_type_overrides = {
            "0aa57b7d-d78f-4090-8f0e-9273c285e698": Mod.PSYCHIC,
            "d2e75d15-0348-4a2b-88ad-5a9205173494": Mod.PSYCHIC,
            "bb5ad5c8-22b7-41a4-83f9-47b8ed8825b2": Mod.LOVE,
        }
        if self.game_id in a_blood_type_overrides:
            blood_type = a_blood_type_overrides[self.game_id]
            shoe_thieves = self.data.get_team("bfd38797-8404-4b38-8b82-341da28b1f83")
            if not shoe_thieves.has_mod(blood_type):
                shoe_thieves.add_mod(blood_type, ModType.GAME)
                shoe_thieves.last_update_time = self.event["created"]

        self.print()
        if not self.update and self.play and self.play > 1:
            self.print("!!! missing update data")
        self.print(
            "===== {} {}/{} {}".format(
                event["created"],
                self.update["id"],
                self.update["playCount"],
                self.weather.name,
            )
        )
        self.print(f"===== {self.ty.value} {self.desc}")
        self.print(f"===== rng pos: {self.rng.get_state_str()}")

        # I have no idea why there's an extra roll here, but it works.
        if self.game_id == "e1fda957-f4ac-4188-835d-265a67b9585d" and self.play == 145:
            self.roll("???")

        event_adjustments = {
            "2021-04-14T15:11:07.771Z": -1,  # fix for missing data
            "2021-04-14T15:08:13.155Z": -1,  # fix for missing data
            "2021-04-14T17:06:28.047Z": -2,  # i don't know
            "2021-04-14T19:07:51.129Z": -2,  # may be attractor-relayed?
            "2021-04-20T12:00:00.931Z": -1,  # item damage at end of game??
            "2021-05-10T19:28:42.723Z": 1,
            "2021-05-17T23:10:48.902Z": 1,  # dp item damage rolls...?
            # "2021-05-21T01:02:36.430Z": 1,  # party time align?
            "2021-05-21T01:02:40.772Z": 1,
            # these three all seem double strike related, but i can't figure out why
            "2021-05-21T15:11:59.315Z": -1,
            "2021-05-21T15:18:16.240Z": -1,
            "2021-05-21T16:03:01.690Z": -1,
        }
        to_step = event_adjustments.get(self.event["created"])
        if to_step is not None:
            self.rng.step(to_step)
            time = self.event["created"]
            self.print(f"!!! CORRECTION: stepping {to_step} @ {time}")

        if self.handle_misc():
            return

        if self.handle_elsewhere_scattered():
            return

        if self.ty in [
            EventType.RETURN_FROM_ELSEWHERE,
        ]:
            # skipping elsewhere return
            return

        if self.batter:
            self.print(
                f"- batter mods: {self.batter.print_mods()} + "
                f"{self.batting_team.print_mods()} ({self.batter.name}) "
            )
        if self.pitcher:
            self.print(
                f"- pitcher mods: {self.pitcher.print_mods()} + "
                f"{self.pitching_team.print_mods()} ({self.pitcher.name})"
            )
        self.print(f"- stadium mods: {self.stadium.print_mods()} ({self.stadium.nickname})")

        if self.handle_batter_up():
            return

        if self.handle_weather():
            return

        if self.handle_party():
            return

        # has to be rolled after party
        if self.handle_flooding():
            return
        
        if self.handle_polarity():
            return

        if self.handle_consumers():
            return

        if self.handle_ballpark():
            return

        if self.ty == EventType.HIGH_PRESSURE_ON_OFF:
            # s14 high pressure proc, not sure when this should interrupt
            return

        if self.handle_steal():
            return

        if self.handle_electric():
            return

        # todo: don't know where this actually is - seems to be before mild at least
        if self.pitcher.has_mod(Mod.DEBT_THREE) and not self.batter.has_mod(Mod.COFFEE_PERIL):
            debt_roll = self.roll("debt")
            if self.ty == EventType.HIT_BY_PITCH:
                self.log_roll(
                    Csv.MODPROC,
                    "Bonk",
                    debt_roll,
                    True,
                )
                # debt success
                return True
            else:
                self.log_roll(
                    Csv.MODPROC,
                    "No Bonk",
                    debt_roll,
                    False,
                )

        if self.handle_bird_ambush():
            return

        if self.handle_mild():
            return

        if self.handle_charm():
            return

        self.is_strike = None
        if self.ty in [
            EventType.WALK,
            EventType.BALL,
            EventType.MILD_PITCH,
        ]:
            self.handle_ball()

        elif self.ty in [
            EventType.FLY_OUT,
            EventType.GROUND_OUT,
        ]:
            self.handle_out()

        elif self.ty in [
            EventType.STRIKEOUT,
            EventType.STRIKE,
        ]:
            self.handle_strike()

        elif self.ty in [EventType.HOME_RUN]:
            self.handle_hr()

        elif self.ty in [EventType.HIT]:
            self.handle_base_hit()

        elif self.ty in [EventType.FOUL_BALL]:
            self.handle_foul()

        else:
            self.print(f"!!! unknown type: {self.ty.value}")
        pass

        self.handle_batter_reverb()

        if self.pending_attractor:
            if self.pending_attractor and self.pending_attractor.has_mod(Mod.REDACTED):
                self.roll("attractor pitching stars")
                self.roll("attractor batting stars")
                self.roll("attractor baserunning stars")
                self.roll("attractor defense stars")
            self.pending_attractor = None

    def handle_misc(self):
        if (
            self.season >= 17
            and self.update["gameStartPhase"] < 0
            and self.next_update["gameStartPhase"] >= 0
            and self.ty != EventType.ADDED_MOD_FROM_OTHER_MOD
        ):
            min_roll, max_roll = (0, 0.017) if self.ty == EventType.PRIZE_MATCH else (0.017, 1)
            self.roll("prize match", min_roll, max_roll)

        PSYCHO_ACOUSTICS_PHASE_BY_SEASON = {
            13: 10,
            14: 11,
            15: 11,
            16: 11,
            17: 13,
            18: 13,
        }
        psycho_acoustics_phase = PSYCHO_ACOUSTICS_PHASE_BY_SEASON.get(self.season, 13)
        if (
            self.update["gameStartPhase"] < psycho_acoustics_phase
            and self.next_update["gameStartPhase"] >= psycho_acoustics_phase
            and self.ty != EventType.ADDED_MOD_FROM_OTHER_MOD
            and self.weather
            in [
                Weather.FEEDBACK,
                Weather.REVERB,
            ]
            and self.stadium.has_mod(Mod.PSYCHOACOUSTICS)
        ):
            self.print("away team mods:", self.away_team.print_mods(ModType.PERMANENT))
            self.roll("echo team mod")
        if self.ty in [
            EventType.HOME_FIELD_ADVANTAGE,
            EventType.BECOME_TRIPLE_THREAT,
            EventType.SOLAR_PANELS_AWAIT,
            EventType.SOLAR_PANELS_ACTIVATION,
            EventType.HOMEBODY,
            EventType.SUPERYUMMY,
            EventType.PERK,
            EventType.SHAME_DONOR,
            EventType.PSYCHO_ACOUSTICS,
            EventType.AMBITIOUS,
            EventType.LATE_TO_THE_PARTY,
            EventType.MIDDLING,
            EventType.SHAMING_RUN,
            EventType.EARLBIRD,
            EventType.PRIZE_MATCH,
            EventType.A_BLOOD_TYPE,
            EventType.COASTING,
        ]:
            if self.ty == EventType.PSYCHO_ACOUSTICS:
                self.roll("which mod?")
            if self.ty == EventType.A_BLOOD_TYPE:
                self.roll("a blood type")

            if self.ty == EventType.PRIZE_MATCH:
                self.create_item(self.event, ItemRollType.PRIZE)

            # skipping pregame messages
            return True
        if self.ty in [
            EventType.OVER_UNDER,
            EventType.UNDER_OVER,
            EventType.UNDERSEA,
            EventType.ADDED_MOD_FROM_OTHER_MOD,
            EventType.REMOVED_MODIFICATION,
            EventType.CHANGED_MODIFIER,
            EventType.REMOVED_MULTIPLE_MODIFICATIONS_ECHO,
            EventType.ADDED_MULTIPLE_MODIFICATIONS_ECHO,
        ]:
            # skipping mod added/removed
            return True
        if self.ty in [
            EventType.BLACK_HOLE,
            EventType.SUN2,
            EventType.SUN_2_OUTCOME,
            EventType.BLACK_HOLE_OUTCOME,
        ]:
            if self.ty == EventType.SUN2 and "catches some rays" in self.desc:
                self.roll("sun dialed target")

            if self.ty == EventType.BLACK_HOLE:
                if "is compressed by gamma" in self.desc:
                    self.roll("unholey target")
            # skipping sun 2 / black hole proc
            return True
        if self.ty in [
            EventType.PLAYER_STAT_INCREASE,
            EventType.PLAYER_STAT_DECREASE,
        ]:
            if "are Bottom Dwellers" in self.desc:
                team = self.data.get_team(self.event["teamTags"][0])
                # boost amounts are 0.04 * roll + 0.01, rolled in this order:
                # Omniscience, Tenaciousness, Watchfulness, Anticapitalism, Chasiness,
                # Shakespearianism, Suppression, Unthwackability, Coldness, Overpowerment, Ruthlessness,
                # Base Thirst, Laserlikeness, Ground Friction, Continuation, Indulgence,
                # Tragicness, Buoyancy, Thwackability, Moxie, Divinity, Musclitude, Patheticism, Martyrdom, Cinnamon
                for player_id in team.lineup:
                    for _ in range(25):
                        self.roll("stat")
                for player_id in team.rotation:
                    for _ in range(25):
                        self.roll("stat")

            if "re-congealed differently" in self.desc:
                for _ in range(25):
                    self.roll("stat")

            if "is Partying" in self.desc:
                # we want to roll this only if this is a *holiday inning* party,
                # and we currently have no nice way of seeing that
                # we can check the date, but after_party is also a thing.
                # and there's at least one occasion where a player has both, and we can't disambiguate
                team = self.data.get_team(self.event["teamTags"][0])
                if (
                    not team.has_mod(Mod.PARTY_TIME) and not team.has_mod(Mod.AFTER_PARTY) and self.day < 27
                ) or self.event["created"] in [
                    "2021-05-17T21:21:21.303Z",
                    "2021-05-17T21:22:11.076Z",
                ]:
                    # this is a holiday inning party (why 26?)
                    for _ in range(26):
                        self.roll("stat")

            if "entered the Shadows" in self.desc:
                # fax machine dunk
                for _ in range(25):
                    self.roll("stat")

            # skip party/consumer stat change
            return True
        if self.ty in [
            EventType.PLAYER_BORN_FROM_INCINERATION,
            EventType.ENTER_HALL_OF_FLAME,
            EventType.EXIT_HALL_OF_FLAME,
            EventType.PLAYER_HATCHED,
        ]:
            # skipping incineration stuff
            return True
        if self.ty in [
            EventType.PLAYER_REMOVED_FROM_TEAM,
            EventType.MODIFICATION_CHANGE,
        ]:
            # skipping echo/static
            return True
        if self.ty == EventType.INCINERATION and "parent" in self.event["metadata"]:
            # incin has two events and one's a subevent so ignore one of them
            return True
        if self.ty == EventType.PITCHER_CHANGE:
            # s skipping pitcher change?
            return True
        if self.ty in [
            EventType.REMOVED_MOD,
            EventType.PLAYER_MOVE,
            EventType.INVESTIGATION_PROGRESS,
            EventType.ENTERING_CRIMESCENE,
        ]:
            return True

        if self.ty == EventType.EXISTING_PLAYER_ADDED_TO_ILB:
            if "pulled through the Rift" in self.desc:
                # The Second Wyatt Masoning
                # The rolls normally assigned to "Let's Go" happen before the Second Wyatt Masoning
                if self.desc == "Wyatt Mason was pulled through the Rift.":
                    for _ in range(12):
                        self.roll("game start")
                self.generate_player()
            return True
        if self.ty in [
            EventType.PLAYER_ADDED_TO_TEAM,
            EventType.BIG_DEAL,
            EventType.WON_INTERNET_SERIES,
            EventType.UNDEFINED_TYPE,
        ]:
            # skip postseason
            return True
        if self.ty == EventType.POSTSEASON_SPOT:
            self.generate_player()
            return True
        if self.ty in [
            EventType.REVERB_ROTATION_SHUFFLE,
            EventType.REVERB_FULL_SHUFFLE,
            EventType.REVERB_LINEUP_SHUFFLE,
        ]:
            # skip reverb
            self.data.fetch_teams(self.event["created"], 30)
            return True
        if self.ty == EventType.PLAYER_TRADED:
            # skip feedback
            return True
        if self.ty in [EventType.INNING_END]:
            # skipping inning outing
            if self.update["inning"] == 2:
                # so if this *is* a coffee 3s game the pitchers are definitely gonna have the mod
                # even if we pulled too early to catch it getting added. so i'm cheating here who cares

                # it's also specifically permanent mods, not seasonal mods that may or may not be echoed/received
                self.print(
                    f"home pitcher mods: {self.home_pitcher.print_mods(ModType.PERMANENT)} "
                    f"({self.home_pitcher.name})"
                )
                self.print(
                    f"away pitcher mods: {self.away_pitcher.print_mods(ModType.PERMANENT)} "
                    f"({self.away_pitcher.name})"
                )
                if self.home_pitcher.has_mod(Mod.TRIPLE_THREAT, ModType.PERMANENT) or self.weather == Weather.COFFEE_3S:
                    self.roll("remove home pitcher triple threat")
                if self.away_pitcher.has_mod(Mod.TRIPLE_THREAT, ModType.PERMANENT) or self.weather == Weather.COFFEE_3S:
                    self.roll("remove away pitcher triple threat")
            # todo: salmon
            return True
        if self.ty in [EventType.HALF_INNING]:
            # skipping top-of/bottom-of
            if self.weather == Weather.SALMON:
                self.try_roll_salmon()

            if self.next_update["topOfInning"]:
                is_holiday = self.next_update.get("state", {}).get("holidayInning")
                # if this was a holiday inning then we already rolled in the block below

                # hm was ratified in the season 18 election
                has_hotel_motel = self.stadium.has_mod(Mod.HOTEL_MOTEL) or self.season >= 18
                if has_hotel_motel and not is_holiday and self.day < 27:
                    hotel_roll = self.roll("hotel motel")
                    self.log_roll(Csv.MODPROC, "Notel", hotel_roll, False)

            return True

        if self.ty == EventType.SALMON_SWIM:
            salmon_roll = self.roll("salmon")
            self.log_roll(Csv.WEATHERPROC, "Salmon", salmon_roll, True)

            # special case for a weird starting point with missing data
            last_inning = self.update["inning"]
            last_inning_away_score, last_inning_home_score = self.find_start_of_inning_score(self.game_id, last_inning)
            current_away_score, current_home_score = (
                self.update["awayScore"],
                self.update["homeScore"],
            )

            # todo: figure out order here
            if current_away_score != last_inning_away_score:
                self.roll("reset runs (away)")
            if current_home_score != last_inning_home_score:
                self.roll("reset runs (home)")

            if self.season >= 15:
                self.roll("reset items? idk?")

            if self.event["created"] in [
                "2021-05-20T23:02:11.327Z",
                # these two are probably not the same reason
                "2021-04-13T01:06:52.165Z",
                "2021-04-13T01:28:04.005Z",
            ]:
                self.roll("extra for some reason")

            if (
                "was restored!" in self.desc
                or "were restored!" in self.desc
                or "were restored!" in self.desc
                or "was repaired." in self.desc
                or "were repaired." in self.desc
            ):
                self.roll("restore item??")
                self.roll("restore item??")
                self.roll("restore item??")

            if self.stadium.has_mod(Mod.SALMON_CANNONS):
                self.roll("salmon cannons")

                if "caught in the bind!" in self.desc:
                    self.roll("salmon cannons player")

                    if self.event["created"] == "2021-05-20T10:21:04.424Z":
                        # sigh.
                        self.roll("undertaker")
                        self.roll("undertaker")
            return True

        if self.ty == EventType.HOLIDAY_INNING:
            hotel_roll = self.roll("hotel motel")  # success
            self.log_roll(Csv.MODPROC, "Hotel", hotel_roll, True)
            return True

        if self.ty in [
            EventType.GAME_END,
            EventType.ADDED_MOD,
            EventType.REMOVED_MOD,
            EventType.MOD_EXPIRES,
            EventType.FINAL_STANDINGS,
            EventType.TEAM_WAS_SHAMED,
            EventType.TEAM_DID_SHAME,
            EventType.ELIMINATED_FROM_POSTSEASON,
            EventType.POSTSEASON_ADVANCE,
            EventType.HYPE_BUILT,
        ]:
            # skipping game end

            if self.ty == EventType.GAME_END and self.weather.is_coffee():
                # end of coffee game redaction
                rosters = (
                    self.home_team.lineup + self.home_team.rotation + self.away_team.lineup + self.away_team.rotation
                )
                for player_id in rosters:
                    player = self.data.get_player(player_id)
                    if player.has_mod(Mod.COFFEE_PERIL) and not player.has_mod(Mod.FORCE):
                        self.roll(f"redaction ({player.name})")

            return True
        if self.ty in [EventType.LETS_GO]:
            # game start - probably like, postseason weather gen
            if self.event["day"] >= 99:
                self.roll("game start")

            if self.event["day"] != 98 and (
                # These rolls happen before the Second Wyatt Masoning
                self.event["season"] != 13
                or self.event["day"] != 72
            ):
                # *why*
                self.roll("game start")

            # todo: figure out the real logic here, i'm sure there's some
            extra_start_rolls = {
                "e07d8602-ec51-4ef6-be20-4a07da6b457e": 1,
                "3c1b4d10-78af-4b8e-a9f5-e6ea2d50e5c4": 1,
                "196f195c-f8b2-44e9-b117-a7a46de390cd": 1,
                "502d6a06-1975-4c70-94d6-bdf9e31aaec6": 1,
                "2dff1e11-c2b9-4423-9930-6bb96d1a72d7": 1,
                "c09fbaf1-c068-45a5-b644-e481f18be0bd": 216,  # ...earlsiesta reading???
                "94785708-7b40-47b7-a258-9ce10a157395": 9,  # earlsiesta reading
                "e39803d0-add7-43cb-b472-04f04e4b0935": 1,
                "3ff91111-7862-442e-aa59-c338871c63fe": 2,
                "1514e79b-e14b-45e0-aada-dad2ba4d753d": 1,
                "a327e425-aaf4-4199-8292-bba0ec4a226a": 2,
                "d03ad239-25ee-41bf-a1d3-6e087f302171": 1,
                "b2bb8e5c-358f-448b-bbf3-7c8c33148107": 1,
                "bf35c2a3-61f3-49e2-b693-9e7ead9a2f8e": 1,
                "5b9dcdb4-db02-400a-9d6d-55713939332f": 1,
                "9ded2295-da80-4395-9f70-92f5bdae38a1": 1,
                "893edab1-9100-4164-a72c-3d2ace026f8a": 1,
                "adcbbf30-de0d-4df2-ad93-7d91d6daaa6a": 1,
                "cb7dd13c-bf04-4bb1-a53a-cf478bc2e26c": 2,
                "2fabc7aa-8c17-4b8b-aa10-bb1a7af90d82": 1,
                "eb441ce0-6768-4463-a997-817381b176fe": 1,
                "0633f858-d1cb-4ba2-a04b-6b035767bed5": 1,
                "e2a7f575-b165-485f-b1c9-39a3c8edacbf": 1,
                "883b56f8-d470-4a9f-b709-7647ffcac4cc": 1,
                "f39fc061-5485-4140-9ec0-92d716c1fa67": 1,
                "ca53fd25-ed06-4d6d-b0ae-80d0a1b58ed1": 2,
                "a581bfd7-725f-49a3-83ff-dc98806ef262": 1,
                "0cde3960-b7dd-4df2-b469-5274be158563": 1,
                "8a90bd4b-9f51-4c2e-9c24-882dabdfe932": 1,
                "0a79fdbb-73ca-4b8e-8696-10776d75cd0f": 1,
                "42fb4a2e-c471-4f2c-96b4-e0319e3f9aa0": 1,
                "a2d9e7c4-9a4e-4573-ac13-90f1fa64c13d": 0,
                "662e2383-1b5e-4a46-9598-da4a574f58ae": 1,
                "c27b5393-4910-4a8c-a6a5-93cce32fe30a": 1,
                "bd9c9d74-39c8-4195-8777-06b49c2f912a": 1,
                "0aa716c9-9745-4606-bbdc-34d4b1845f0c": 1,
                "1ae97925-6db8-47ad-8216-fc872b12a7dc": 2,
                "957acc90-52f2-4c07-bac2-a92696acea37": 220,  # earlsiesta reading
                "3e35defb-51c0-48ad-87bc-3a36c63b951c": 1,
                "be04f619-f595-46c5-8b8c-87befc1418fa": 221,  # earlsiesta reading
                "9b46f551-1e5c-4482-8ac1-81d4e36df31a": 1,
                "e7387f25-31f7-4047-83b7-7770f166a6ef": 1,
                "f628e63b-dcc2-45bc-b16a-ff053d4ece0b": 1,
                "72b41d5c-7e97-4ee1-b5a3-5a01aaf5f043": 2,
                "54055971-2287-4f34-abb1-0a21aeb1a994": 1,
                "de996e83-6584-4312-8e2b-613e4c8bb0ee": 1,
                "78838e9a-16b2-4733-8194-c629eb57d803": 1,
                "4ed7ce17-f47d-41ce-aad3-1089ab54bd2c": 2,
                "9a5b1658-0924-43ef-a417-e7de8076a57c": 1,
                "e1c383ab-efc0-49ad-91e2-3d29cca47a90": 1,
                "b62e2bd0-333e-4462-a84d-5aecabd0c1bc": 1,
                "45f65a7f-ed58-4482-8139-92d2e2ef7bfa": 1,
                "9291e5ce-a49f-44dc-9bb4-747bc783c351": 1,
                "33415dda-9822-4bfd-b943-b8f7c4fb3af4": 1,
                "0b82745a-e797-4256-9ce7-9868253a9e4b": 1,
<<<<<<< HEAD
                "4f8ce860-fb5e-4cff-8111-d687fa438876": 7,
=======
                "7cc6dbc2-a07f-48f9-8761-fddfbc0fcf66": 16,  # prize match
                "95cf5ed9-4cec-44f2-8316-926c044b91e7": 10,  # prize match
                "bcccb4bc-d725-489e-b4e8-b745040a7226": 11,  # prize match
                "e0880bb0-60b2-4778-a209-977bd4b23ab6": 1,
                "a12bbed2-68b4-4db0-b408-6727b28743c3": 1,
>>>>>>> dd3b7c8f
            }

            for _ in range(extra_start_rolls.get(self.game_id, 0)):
                self.roll(f"align start {self.game_id} day {self.day}")

            return True
        if self.ty in [EventType.PLAY_BALL]:
            # play ball (already handled above but we want to fetch a tiny tick later)
            if self.event["day"] not in self.fetched_days:
                self.fetched_days.add(self.event["day"])

                timestamp = self.event["created"]
                self.data.fetch_league_data(timestamp, 20)

            for team_id in [self.next_update["homeTeam"], self.next_update["awayTeam"]]:
                team = self.data.get_team(team_id)
                prev_pitcher_id = team.rotation[(team.rotation_slot - 2) % len(team.rotation)]
                prev_pitcher = self.data.get_player(prev_pitcher_id)
                if prev_pitcher.has_mod(Mod.SHELLED):
                    # don't roll immediately after sixpack receives shelled, for some reason that doesn't trigger it
                    # and not in postseason either
                    if self.game_id != "31ae7c75-b30a-49b1-bddd-b40e3ebd518e" and self.day < 99:
                        self.roll("extra roll for shelled pitcher")
            return True
        if self.ty in [EventType.FLAG_PLANTED]:
            for _ in range(11):
                self.roll("flag planted")
            return True
        if self.ty in [EventType.RENOVATION_BUILT]:
            if "% more " in self.desc or "% less " in self.desc:
                self.roll("stat change")
            return True
        if self.ty == EventType.TAROT_READING:
            return True
        if self.ty == EventType.LOVERS_LINEUP_OPTIMIZED:
            return True
        if self.ty in [EventType.EMERGENCY_ALERT, EventType.BIG_DEAL]:
            if "NEW CHALLENGERS SURFACE" in self.desc:
                # might be placing teams into divisions? divine favor? idk
                self.roll("breach team stuff")
                self.roll("breach team stuff")
                self.roll("breach team stuff")
                self.roll("breach team stuff")
                self.roll("breach team stuff")
                self.roll("breach team stuff")
                self.roll("breach team stuff")
                self.roll("breach team stuff")
                self.roll("breach team stuff")
                self.roll("breach team stuff")

                for i in range(3):  # worms-mechs-georgias
                    for j in range(9 + 5 + 11):  # lineup+rotation+shadows
                        for k in range(2 + 26 + 6):  # name+stats+interview
                            # todo: label this nicer, but these *do* line up as expected
                            self.roll(f"breach team player gen (team {i} player {j})")

                # i have no clue what this is but it makes day 73 line up.
                for _ in range(339):
                    self.roll("something else")
            return True
        if self.ty == EventType.TEAM_JOINED_LEAGUE:
            return True
        if self.ty in [
            EventType.ITEM_BREAKS,
            EventType.ITEM_DAMAGE,
            EventType.PLAYER_GAINED_ITEM,
            EventType.PLAYER_LOST_ITEM,
            EventType.BROKEN_ITEM_REPAIRED,
            EventType.DAMAGED_ITEM_REPAIRED,
        ]:
            # if self.ty in [EventType.ITEM_BREAKS, EventType.ITEM_DAMAGE] and "CONSUMERS" not in self.desc:
            #     self.roll("which item")

            if self.ty == EventType.PLAYER_GAINED_ITEM and "gained the Prized" in self.desc:
                # prize match reward
                self.roll("prize target")

            if self.ty == EventType.PLAYER_GAINED_ITEM and "The Community Chest Opens" in self.desc:
                self.create_item(self.event, ItemRollType.CHEST)
            return True
        if self.ty == EventType.PLAYER_SWAP:
            return True
        if self.ty in [EventType.PLAYER_HIDDEN_STAT_INCREASE, EventType.PLAYER_HIDDEN_STAT_DECREASE]:
            return True
        if self.ty == EventType.WEATHER_CHANGE:
            return True
        if self.ty == EventType.COMMUNITY_CHEST_GAME_EVENT:
            # It looks like before season 18 there are 12 rolls after all of the items are created
            # regardless of the number of COMMUNITY_CHEST_GAME_EVENTs,
            # except the one at 2021-04-20T21:43:13.835Z, which has 0.
            # After that, it's apparently 1 per event.
            chests = {
<<<<<<< HEAD
                "2021-04-22T06:15:48.986Z": 12,
                "2021-04-23T14:06:46.795Z": 12,
=======
                "2021-04-20T21:43:13.835Z": 375,
                "2021-04-22T06:15:48.986Z": 362,
                "2021-05-11T16:05:03.662Z": 397,
                "2021-05-18T13:07:33.068Z": 350,
                "2021-05-21T01:06:02.371Z": 361,
>>>>>>> dd3b7c8f
            }

            time = self.event["created"]
            to_step = chests.get(time)
            if to_step:
                self.print(f"!!! stepping {to_step} @ {time} for Community Chest")
                self.rng.step(to_step)
            elif self.season >= 17:
                self.roll("?????")

            # todo: properly handle the item changes
            if self.event["created"] == "2021-05-11T16:05:03.662Z":
                steph_weeks = self.data.get_player("18f45a1b-76eb-4b59-a275-c64cf62afce0")
                steph_weeks.add_mod(Mod.CAREFUL, ModType.ITEM)
                steph_weeks.last_update_time = self.event["created"]

            if self.event["created"] == "2021-05-18T13:07:33.068Z":
                aldon_cashmoney_ii = self.data.get_player("194a78fd-3aa7-4356-8ba0-b9fdcbc0ea85")
                aldon_cashmoney_ii.add_mod(Mod.CAREFUL, ModType.ITEM)
                aldon_cashmoney_ii.last_update_time = self.event["created"]
            return True

    def handle_polarity(self):
        if self.weather.is_polarity():
            # polarity +/-
            polarity_roll = self.roll("polarity")

            if self.ty == EventType.POLARITY_SHIFT:
                self.log_roll(Csv.WEATHERPROC, "Switch", polarity_roll, True)
                return True
            else:
                self.log_roll(Csv.WEATHERPROC, "NoSwitch", polarity_roll, False)

    def handle_bird_ambush(self):
        if self.weather == Weather.BIRDS:
            # todo: does this go here or nah
            # self.print("bird ambush eligible? {}s/{}b/{}o".format(self.strikes, self.balls, self.outs))
            if self.strikes == 0:
                ambush_roll = self.roll("bird ambush")
                if self.ty == EventType.FRIEND_OF_CROWS:
                    self.log_roll(
                        Csv.MODPROC,
                        "Ambushed",
                        ambush_roll,
                        True,
                    )
                    self.handle_batter_reverb()  # i guess???

                    self.damage(self.batter, "batter")  # todo: who?
                    return True

                if self.pitcher.has_mod(Mod.FRIEND_OF_CROWS) and self.ty != EventType.FRIEND_OF_CROWS:
                    self.log_roll(
                        Csv.MODPROC,
                        "NoBush",
                        ambush_roll,
                        False,
                    )

    def handle_charm(self):
        pitch_charm_eligible = self.update["atBatBalls"] == 0 and self.update["atBatStrikes"] == 0
        batter_charm_eligible = self.batting_team.has_mod(Mod.LOVE) and pitch_charm_eligible
        pitcher_charm_eligible = self.pitching_team.has_mod(Mod.LOVE) and pitch_charm_eligible

        # before season 16, love blood only proc'd when the player also had love blood
        if self.event["season"] < 15:
            if self.batter.blood != Blood.LOVE:
                batter_charm_eligible = False

            if self.pitcher.blood != Blood.LOVE:
                pitcher_charm_eligible = False

        if pitcher_charm_eligible:
            charm_roll = self.roll("charm")

            if " charmed " in self.desc:
                self.log_roll(
                    Csv.MODPROC,
                    "Charmed",
                    charm_roll,
                    True,
                )

                # on this event aldon cashmoney ii (batter) is careful and we still want these rolls
                # adding an exception here because i don't dare tweak this code right now lol
                if self.event["created"] != "2021-05-19T00:07:02.942Z":
                    self.damage(self.batter, "batter")
                    self.damage(self.batter, "batter")
                    self.damage(self.batter, "batter")
                else:
                    self.roll("charm item damage???")
                    self.roll("charm item damage???")
                    # self.roll("charm item damage???")

                # okay so this might need to be a proper "handle_batter_reverb" but i don't trust this
                # so uhhh
                if self.event["created"] == "2021-05-21T01:22:53.936Z":
                    self.roll("kennedy loser batter reverb???")
                return True

            else:
                self.log_roll(
                    Csv.MODPROC,
                    "NoCharm",
                    charm_roll,
                    False,
                )

        if batter_charm_eligible:
            charm_roll = self.roll("charm")
            if " charms " in self.desc:
                self.log_roll(
                    Csv.MODPROC,
                    "Charmed",
                    charm_roll,
                    True,
                )
                self.damage(self.batter, "batter")
                self.damage(self.batter, "batter")
                self.damage(self.pitcher, "pitcher")
                self.damage(self.pitcher, "pitcher")

                if "scores!" in self.desc:
                    last_runner = self.data.get_player(self.update["baseRunners"][0])
                    self.damage(last_runner, "runner")

                self.handle_batter_reverb()  # apparently don mitchell can do this.
                return True

    def handle_electric(self):
        # todo: don't roll this if <s15 and batter doesn't have electric blood?
        # only case here would be baldwin breadwinner in s14 but it seems to work okay?
        if self.batting_team.has_mod(Mod.ELECTRIC) and self.update["atBatStrikes"] > 0:
            electric_roll = self.roll("electric")
            if self.ty == EventType.STRIKE_ZAPPED:
                self.log_roll(Csv.MODPROC, "Zap", electric_roll, True)
            if self.ty != EventType.STRIKE_ZAPPED:
                self.log_roll(Csv.MODPROC, "NoZap", electric_roll, False)

        if self.ty == EventType.STRIKE_ZAPPED:
            # successful zap!
            return True

    def handle_batter_reverb(self):
        if self.batter and self.batter.has_mod(Mod.REVERBERATING):
            is_at_bat_end = self.ty in [
                EventType.WALK,
                EventType.STRIKEOUT,
                EventType.FLY_OUT,
                EventType.GROUND_OUT,
                EventType.FRIEND_OF_CROWS,
            ]  # ambush i guess
            # s14: hrs/hits (type 9/10) do not trigger reverberating, this probably changed later
            # home runs might not either?

            if self.ty in [
                EventType.HOME_RUN,
                EventType.HIT,
            ]:
                # self.print("!!! warn: no reverb on hit?")
                is_at_bat_end = False

            if is_at_bat_end:
                self.roll("at bat reverb")

    def handle_mild(self):
        mild_roll = self.roll("mild")
        if self.ty == EventType.MILD_PITCH:
            # skipping mild proc

            self.log_roll(Csv.MODPROC, "Mild", mild_roll, True)

            for base, runner_id in zip(self.update["basesOccupied"], self.update["baseRunners"]):
                runner = self.data.get_player(runner_id)
                self.damage(runner, "runner")
                if base == Base.THIRD:
                    self.damage(runner, "runner")

            if "draws a walk." in self.desc:
                # todo: what are these? we may never know... sample size etc
                self.damage(self.batter, "batter")
                self.damage(self.batter, "batter")

            return True

        elif self.pitcher.has_mod(Mod.WILD) and self.ty != EventType.MILD_PITCH:
            self.log_roll(Csv.MODPROC, "NoMild", mild_roll, False)

    def roll_hr(self, is_hr):
        threshold = get_hr_threshold(
            self.batter, self.batting_team, self.pitcher, self.pitching_team, self.stadium, self.get_stat_meta()
        )

        roll = self.roll("home run", threshold=threshold, passed=is_hr)
        if is_hr and roll > threshold:
            self.print("!!! warn: home run roll too high ({} > {})".format(roll, threshold))
        elif not is_hr and roll < threshold:
            self.print("!!! warn: home run roll too low ({} < {})".format(roll, threshold))
        return roll
    
    def is_swing_check_relevant(self):
        if self.is_flinching():
            return False
        if self.batting_team.has_mod(Mod.O_NO) and self.strikes == self.max_strikes - 1:
            return False
        if self.batting_team.has_mod(Mod.ZERO) and self.is_strike and self.balls == 0 and self.strikes == 0:
            return False
        if self.batting_team.has_mod(Mod.H20) and self.is_strike and self.outs == self.max_outs - 1:
            return False
        return True
    def roll_swing(self, did_swing: bool):
        roll = self.roll("swing")

        if self.is_strike:
            threshold = get_swing_strike_threshold(
                self.batter, self.batting_team, self.pitcher, self.pitching_team, self.stadium, self.get_stat_meta()
            )
        else:
            threshold = get_swing_ball_threshold(
                self.batter, self.batting_team, self.pitcher, self.pitching_team, self.stadium, self.get_stat_meta()
            )

        if self.is_swing_check_relevant() and "Mind Trick" not in self.desc: # i give up
            if did_swing and roll > threshold:
                self.print(
                    "!!! warn: swing on {} roll too high ({} > {})".format(
                        "strike" if self.is_strike else "ball", roll, threshold
                    )
                )
            elif not did_swing and roll < threshold:
                self.print(
                    "!!! warn: swing on {} roll too low ({} < {})".format(
                        "strike" if self.is_strike else "ball", roll, threshold
                    )
                )

        return roll

    def roll_contact(self, did_contact: bool):
        roll = self.roll("contact")

        if self.is_strike:
            threshold = get_contact_strike_threshold(
                self.batter, self.batting_team, self.pitcher, self.pitching_team, self.stadium, self.get_stat_meta()
            )
        else:
            threshold = get_contact_ball_threshold(
                self.batter, self.batting_team, self.pitcher, self.pitching_team, self.stadium, self.get_stat_meta()
            )

        if not (self.batting_team.has_mod(Mod.O_NO) and self.strikes == self.max_strikes - 1):
            if did_contact and roll > threshold:
                self.print(
                    "!!! warn: contact on {} roll too high ({} > {})".format(
                        "strike" if self.is_strike else "ball", roll, threshold
                    )
                )
            elif not did_contact and roll < threshold:
                self.print(
                    "!!! warn: contact on {} roll too low ({} < {})".format(
                        "strike" if self.is_strike else "ball", roll, threshold
                    )
                )

        return roll

    def handle_ball(self):
        known_outcome = "ball"
        if "strikes out" in self.desc and "uses a Mind Trick" in self.desc:
            # this was really rolled as a strike????? but not always????
            known_outcome = None

        value = self.throw_pitch(known_outcome)
        if "uses a Mind Trick" not in self.desc:
            self.log_roll(Csv.STRIKES, "Ball", value, False)

        if not self.is_flinching():
            did_swing = False
            if "strikes out looking" in self.desc:
                # i hate mind trick so much
                did_swing = True
            if "strikes out swinging" in self.desc:
                # i hate mind trick so much
                did_swing = True
                
            swing_roll = self.roll_swing(did_swing)
            if swing_roll < 0.05:
                ball_threshold = get_swing_ball_threshold(
                    self.batter, self.batting_team, self.pitcher, self.pitching_team, self.stadium, self.get_stat_meta()
                )

                # lol. lmao.
                if not math.isnan(ball_threshold):
                    self.print("!!! very low swing roll on ball (threshold should be {})".format(ball_threshold))
            if self.is_swing_check_relevant() and "uses a Mind Trick" not in self.desc:
                self.log_roll(Csv.SWING_ON_BALL, "Ball", swing_roll, False)

        if self.ty == EventType.WALK:
            if "uses a Mind Trick" in self.desc:
                # batter successfully converted strikeout to walk
                if "strikes out swinging." in self.desc:
                    psychiccontact_roll = self.roll("psychiccontact")  # noqa: F841

                bsychic_roll = self.roll("bsychic")
                self.log_roll(Csv.BSYCHIC, "Success", bsychic_roll, True)

                if "draws a walk." in self.desc:
                    # a walk converted to a strikeout, that still registers as a walk type
                    # this shouldn't even be possible but occurs exactly 8 times ever...?
                    self.roll("i don't even know anymore")

            # pitchers: convert walk to strikeout (failed)
            elif self.pitching_team.has_mod("PSYCHIC"):
                psychic_roll = self.roll("walk-strikeout")
                self.log_roll(Csv.PSYCHIC, "Fail", psychic_roll, False)

        if self.ty == EventType.WALK:
            if self.batting_team.has_mod(Mod.BASE_INSTINCTS):
                instinct_roll = self.roll("base instincts")

                if "Base Instincts take them directly to" in self.desc:
                    self.log_roll(Csv.MODPROC, "Walk", instinct_roll, True)
                    base_roll = self.roll("which base")
                    base_two_roll = self.roll("which base")

                    if "Base Instincts take them directly to second base!" in self.desc:
                        # Note: The fielder roll is used here as the formula multiplies two rolls together
                        # and this is the easiest way to log two rolls at once
                        self.log_roll(
                            Csv.INSTINCTS,
                            "Second",
                            base_two_roll,
                            False,
                            fielder_roll=base_roll,
                            fielder=self.get_fielder_for_roll(base_roll),
                        )
                    if "Base Instincts take them directly to third base!" in self.desc:
                        self.log_roll(
                            Csv.INSTINCTS,
                            "Third",
                            base_two_roll,
                            True,
                            fielder_roll=base_roll,
                            fielder=self.get_fielder_for_roll(base_roll),
                        )
                if "Base Instincts take them directly to" not in self.desc:
                    self.log_roll(Csv.MODPROC, "Balk", instinct_roll, False)

            for base, runner_id in zip(self.update["basesOccupied"], self.update["baseRunners"]):
                runner = self.data.get_player(runner_id)
                if base == Base.THIRD:
                    if runner.raw_name in self.desc and "scores" in self.desc:
                        self.damage(runner, "runner")
                if base == Base.SECOND and "Base Instincts" in self.desc and "scores" in self.desc:
                    if runner.raw_name in self.desc:
                        self.damage(runner, "runner")
                if base == Base.FIRST and "Base Instincts" in self.desc and "scores" in self.desc:
                    if runner.raw_name in self.desc:
                        self.damage(runner, "runner")

            self.damage(self.pitcher, "pitcher")
            self.damage(self.batter, "batter")
        else:
            self.damage(self.pitcher, "pitcher")

    def handle_strike(self):
        if ", swinging" in self.desc or "strikes out swinging." in self.desc:
            self.throw_pitch()
            if not self.is_flinching():
                swing_roll = self.roll_swing(True)

                if self.is_swing_check_relevant():
                    self.log_roll(
                        Csv.SWING_ON_STRIKE if self.is_strike else Csv.SWING_ON_BALL,
                        "StrikeSwinging",
                        swing_roll,
                        True,
                    )

            contact_roll = self.roll_contact(False)
            self.log_roll(Csv.CONTACT, "StrikeSwinging", contact_roll, False)
        elif ", looking" in self.desc or "strikes out looking." in self.desc:
            value = self.throw_pitch("strike")
            if "uses a Mind Trick" not in self.desc:
                self.log_roll(Csv.STRIKES, "StrikeLooking", value, True)
            if "uses a Mind Trick" in self.desc:
                self.log_roll(Csv.STRIKES, "PsyBall", value, False)

            if not self.is_flinching():
                swing_roll = self.roll_swing(False)

                if self.is_swing_check_relevant():
                    self.log_roll(Csv.SWING_ON_STRIKE, "StrikeLooking", swing_roll, False)

        if "strikes out thinking." in self.desc:
            # pitcher: convert walk to strikeout (success)
            # not logging these rn
            self.roll("strike")
            self.roll("swing")
            mindtrick_roll = self.roll("Psychic")
            self.log_roll(Csv.PSYCHIC, "Success", mindtrick_roll, True)

        elif ", flinching" in self.desc:
            value = self.throw_pitch("strike")
            self.log_roll(Csv.STRIKES, "StrikeFlinching", value, True)

        elif "strikes out" in self.desc:
            # batters: convert strikeout to walk (failed)
            if self.batting_team.has_mod(Mod.PSYCHIC):
                bpsychic_roll = self.roll("strikeout-walk")
                self.log_roll(
                    Csv.BSYCHIC,
                    "Fail",
                    bpsychic_roll,
                    False,
                )

            if self.pitcher.has_mod(Mod.PARASITE) and self.weather == Weather.BLOODDRAIN:
                self.roll("parasite")  # can't remember what this is

        self.damage(self.pitcher, "pitcher")

    def try_roll_salmon(self):
        # don't reroll if we *just* reset
        if "The Salmon swim upstream!" in self.update["lastUpdate"]:
            return

        last_inning = self.next_update["inning"] - 1
        if self.weather == Weather.SALMON and last_inning >= 0 and not self.update["topOfInning"]:
            last_inning_away_score, last_inning_home_score = self.find_start_of_inning_score(self.game_id, last_inning)
            current_away_score, current_home_score = (
                self.next_update["awayScore"],
                self.next_update["homeScore"],
            )

            # only roll salmon if the last inning had any scores, but also we have to dig into game history to find this
            # how does the sim do it? no idea. i'm cheating.
            if current_away_score != last_inning_away_score or current_home_score != last_inning_home_score:
                salmon_roll = self.roll("salmon")
                self.log_roll(Csv.WEATHERPROC, "NoSalmon", salmon_roll, False)

    def is_flinching(self):
        return self.batter.has_mod(Mod.FLINCH) and self.strikes == 0

    def get_fielder_for_roll(self, fielder_roll: float):
        candidates = [self.data.get_player(player) for player in self.pitching_team.lineup]
        candidates = [c for c in candidates if not c.has_mod(Mod.ELSEWHERE)]

        return candidates[math.floor(fielder_roll * len(candidates))]

    def roll_out(self, was_out):
        out_fielder_roll, out_fielder = self.roll_fielder(check_name=False)
        out_threshold = get_out_threshold(self.batter, self.batting_team, self.pitcher, self.pitching_team, out_fielder, self.stadium, self.get_stat_meta())

        # high roll = out, low roll = not out
        out_roll = self.roll(f"out (to {out_fielder.name})", threshold=out_threshold, passed=not was_out)

        if was_out:
            self.log_roll(
                Csv.OUT,
                "Out",
                out_roll,
                False,
                fielder_roll=out_fielder_roll,
                fielder=out_fielder,
            )
        else:
            self.log_roll(
                Csv.OUT,
                "In",
                out_roll,
                True,
                fielder_roll=out_fielder_roll,
                fielder=out_fielder,
            )


        return out_roll

    def handle_out(self):
        self.throw_pitch()
        if not self.is_flinching():
            swing_roll = self.roll_swing(True)
            if self.is_swing_check_relevant():
                self.log_roll(
                    Csv.SWING_ON_STRIKE if self.is_strike else Csv.SWING_ON_BALL,
                    "Out",
                    swing_roll,
                    True,
                )
        contact_roll = self.roll_contact(True)
        self.log_roll(Csv.CONTACT, "Out", contact_roll, True)
        self.roll_foul(False)

        is_fc_dp = "into a double play!" in self.desc or "reaches on fielder's choice" in self.desc

        fly_threshold = get_fly_or_ground_threshold(self.batter, self.batting_team, self.pitcher, self.pitching_team, self.stadium, self.get_stat_meta())

        named_fielder = None
        if self.ty == EventType.FLY_OUT:  # flyout
            self.roll_out(True)
            fly_fielder_roll, fly_fielder = self.roll_fielder(check_name=not is_fc_dp)
            fly_roll = self.roll("fly", threshold=fly_threshold, passed=True)
            self.log_roll(
                Csv.FLY,
                "Flyout",
                fly_roll,
                True,
                fielder_roll=fly_fielder_roll,
                fielder=fly_fielder,
            )
            named_fielder = fly_fielder
        elif self.ty == EventType.GROUND_OUT:  # ground out
            self.roll_out(True)
            fly_fielder_roll, fly_fielder = self.roll_fielder(check_name=False)
            fly_roll = self.roll("fly", threshold=fly_threshold, passed=False)
            ground_fielder_roll, ground_fielder = self.roll_fielder(check_name=not is_fc_dp)
            self.log_roll(
                Csv.FLY,
                "GroundOut",
                fly_roll,
                False,
                fielder_roll=ground_fielder_roll,
                fielder=ground_fielder,
            )
            named_fielder = ground_fielder

        if self.outs < self.max_outs - 1:
            if self.ty == EventType.FLY_OUT:
                self.damage(self.pitcher, "pitcher")
                self.damage(self.batter, "fielder")
                self.damage(named_fielder, "fielder")
            self.handle_out_advances(named_fielder)
        if not self.outs < self.max_outs - 1:
            self.try_roll_batter_debt(named_fielder)
            self.damage(self.pitcher, "pitcher")
            if not is_fc_dp:
                self.damage(self.batter, "fielder")
            if named_fielder and not is_fc_dp:
                self.damage(named_fielder, "fielder")

    def try_roll_batter_debt(self, fielder):
        if self.batter.has_mod(Mod.DEBT_THREE) and fielder and not fielder.has_mod(Mod.COFFEE_PERIL):
            self.roll("batter debt")

    def roll_fielder(self, check_name=True):
        eligible_fielders = []
        fielder_idx = None
        for fielder_id in self.pitching_team.lineup:
            fielder = self.data.get_player(fielder_id)
            if fielder.has_mod(Mod.ELSEWHERE):
                continue

            # cut off extra parts with potential name collisions
            if check_name:
                # self.print(desc)
                desc = self.desc
                desc = desc.split("out to ")[1]
                if "advances on the sacrifice" in desc:
                    desc = desc.rsplit(". ", 1)[0]  # damn you kaj statter jr.
                if fielder.raw_name in desc:
                    fielder_idx = len(eligible_fielders)
            eligible_fielders.append(fielder)

        if check_name and fielder_idx is not None:
            expected_min = fielder_idx / len(eligible_fielders)
            expected_max = (fielder_idx + 1) / len(eligible_fielders)
        else:
            expected_min = 0
            expected_max = 1
        roll_value = self.roll("fielder", lower=expected_min, upper=expected_max)

        rolled_idx = int(roll_value * len(eligible_fielders))

        if fielder_idx is not None:
            if rolled_idx != fielder_idx:
                self.error(
                    f"incorrect fielder! expected {fielder_idx}, got {rolled_idx}, "
                    f"needs to be {expected_min:.3f}-{expected_max:.3f}\n"
                    f"{self.rng.get_state_str()}"
                )

            matching = []
            r2 = Rng(self.rng.state, self.rng.offset)
            check_range = 50
            r2.step(-check_range)
            for i in range(check_range * 2):
                val = r2.next()
                if int(val * len(eligible_fielders)) == fielder_idx:
                    matching.append(i - check_range + 1)
            self.print(f"(matching offsets: {matching})")
        elif check_name:
            if "fielder's choice" not in self.desc and "double play" not in self.desc:
                self.print("!!! could not find fielder (name wrong?)")

        return roll_value, eligible_fielders[rolled_idx]

    def handle_out_advances(self, fielder):
        # special case for a chron data gap - ground out with no runners (so no rolls), but the game update is missing
        if self.event["created"] == "2021-04-07T08:02:52.078Z":
            return

        def did_advance(base, runner_id):
            if runner_id not in self.update["baseRunners"]:
                return False
            if runner_id not in self.next_update["baseRunners"]:
                return True
            new_runner_idx = self.next_update["baseRunners"].index(runner_id)
            new_runner_base = self.next_update["basesOccupied"][new_runner_idx]
            return new_runner_base != base

        self.print(
            "OUT {} {} -> {}".format(
                self.ty.value,
                self.update["basesOccupied"],
                self.next_update["basesOccupied"],
            )
        )

        if self.ty == EventType.FLY_OUT:
            self.try_roll_batter_debt(fielder)

            is_third_free = 2 not in self.update["basesOccupied"]
            for base, runner_id in zip(self.update["basesOccupied"], self.update["baseRunners"]):
                runner = self.data.get_player(runner_id)

                # yes, *not* checking self.next_update
                # this is my explanation for why [1, 0] -> [2, 1] never happens
                # (it still thinks second is occupied even when they move)
                is_next_free = (base + 1) not in self.update["basesOccupied"]
                if base == Base.SECOND and is_third_free:
                    is_next_free = True

                roll_outcome = did_advance(base, runner_id)
                if is_next_free:
                    adv_roll = self.roll(f"adv? {base}/{runner.name} ({roll_outcome})")
                    self.log_roll(
                        Csv.FLYOUT, f"advance_{base}", adv_roll, roll_outcome, fielder=fielder, relevant_runner=runner
                    )

                    if roll_outcome:
                        self.damage(runner, "batter")

                        # the logic does properly "remove" the runner when scoring from third, though
                        if base == Base.THIRD:
                            is_third_free = True
                            self.damage(runner, "batter")
                    else:
                        break

        elif self.ty == EventType.GROUND_OUT:
            if len(self.update["basesOccupied"]) > 0:
                dp_roll = self.roll("dp?")

                if Base.FIRST in self.update["basesOccupied"]:
                    is_dp = "into a double play!" in self.desc
                    self.log_roll(Csv.GROUNDOUT_FORMULAS, "DP", dp_roll, is_dp, fielder=fielder)

                    if is_dp:
                        self.roll("dp where")  # (index into basesOccupied)

                        # todo: this might be the *pitcher*? we know there's one less roll if the pitcher is careful
                        self.damage(self.pitcher, "pitcher")

                        if self.outs < self.max_outs - 2:
                            for base, runner_id in zip(self.update["basesOccupied"], self.update["baseRunners"]):
                                runner = self.data.get_player(runner_id)
                                if base == Base.THIRD or base == Base.SECOND:
                                    self.damage(runner, "runner")

                        if "scores!" in self.desc:
                            # todo: is this also a runner?
                            self.damage(self.batter, "batter")

                        self.damage(self.pitcher, "pitcher")

                        return

                    fc_roll = self.roll("martyr?")  # high = fc
                    is_fc = "on fielder's choice" in self.desc
                    self.log_roll(Csv.GROUNDOUT_FORMULAS, "Sac", fc_roll, not is_fc, fielder=fielder)

                    if is_fc:
                        # so this is a rough outline, we could probably clean up this logic
                        damage_runners = []

                        if self.update["basesOccupied"] == [2, 1, 0]:
                            damage_runners = [1, 0]  # does not include a 2 atvl
                        elif self.update["basesOccupied"] == [1, 0]:
                            damage_runners = [0]  # unsure
                        elif self.update["basesOccupied"] == [2, 0]:
                            damage_runners = [2, 2]  # this one is correct
                        elif self.update["basesOccupied"] == [0]:
                            damage_runners = []

                        self.damage(self.pitcher, "pitcher")

                        for rbase in damage_runners:
                            idx = self.update["basesOccupied"].index(rbase)
                            runner_id = self.update["baseRunners"][idx]
                            runner = self.data.get_player(runner_id)
                            self.damage(runner, "runner")

                        return

            self.damage(self.pitcher, "pitcher")
            # there's some weird stuff with damage rolls in the first fragment of s16
            # this seems to work for groundouts but something similar might be up for flyouts
            if (self.season, self.day) >= (15, 3):
                self.damage(self.batter, "fielder")
                self.damage(fielder, "fielder")
            self.try_roll_batter_debt(fielder)

            forced_bases = 0
            while forced_bases in self.update["basesOccupied"]:
                forced_bases += 1

            for base, runner_id in zip(self.update["basesOccupied"], self.update["baseRunners"]):
                runner = self.data.get_player(runner_id)

                was_forced = base < forced_bases
                roll_outcome = did_advance(base, runner_id) if not was_forced else None

                adv_roll = self.roll(f"adv? {base}/{runner.name} ({roll_outcome})")

                if roll_outcome and base == Base.THIRD and not was_forced:
                    # when a runner scores from third, it "ignores" forcing logic
                    # ie. [2, 0] -> [0] is possible! (first *isn't* forced to second. even if they probably should)
                    forced_bases = 0

                if roll_outcome is not None:
                    self.log_roll(
                        Csv.GROUNDOUT_FORMULAS,
                        "advance",
                        adv_roll,
                        roll_outcome,
                        fielder=fielder,
                        relevant_runner=runner,
                    )

                if roll_outcome or was_forced:
                    self.damage(runner, "batter")

                    if base == Base.THIRD:
                        if (self.season, self.day) >= (15, 3):
                            self.damage(runner, "batter")
                        else:
                            self.damage(self.batter, "batter")
                        
            if (self.season, self.day) < (15, 3):
                self.damage(self.batter, "fielder")
                self.damage(fielder, "fielder")
                pass

    def handle_hit_advances(self, bases_hit, defender_roll):
        bases_before = make_base_map(self.update)
        bases_after = make_base_map(self.next_update)
        for runner_id, base, roll_outcome in calculate_advances(bases_before, bases_after, bases_hit):
            roll = self.roll(f"adv ({base}, {roll_outcome}")
            runner = self.data.get_player(runner_id)
            fielder = self.get_fielder_for_roll(defender_roll)
            if base == Base.SECOND:
                self.log_roll(
                    Csv.HITADVANCE,
                    "second",
                    roll,
                    roll_outcome,
                    relevant_runner=runner,
                    fielder_roll=defender_roll,
                    fielder=fielder,
                )
            elif base == Base.THIRD:
                self.log_roll(
                    Csv.HITADVANCE,
                    "third",
                    roll,
                    roll_outcome,
                    relevant_runner=runner,
                    fielder_roll=defender_roll,
                    fielder=fielder,
                )

            # damage scores on extra advances
            if base == Base.THIRD and roll_outcome:
                self.damage(runner, "runner")

    def handle_hr(self):
        if " is Magmatic!" not in self.desc:
            self.throw_pitch()
            if not self.is_flinching():
                swing_roll = self.roll_swing(True)
                if self.is_swing_check_relevant():
                    self.log_roll(
                        Csv.SWING_ON_STRIKE if self.is_strike else Csv.SWING_ON_BALL,
                        "HR",
                        swing_roll,
                        True,
                    )

            contact_roll = self.roll_contact(True)
            self.log_roll(Csv.CONTACT, "HomeRun", contact_roll, True)

            self.roll_foul(False)
            self.roll_out(False)

            hr_roll = self.roll_hr(True)
            self.log_roll(Csv.HR, "HomeRun", hr_roll, True)
        else:
            # not sure why we need this
            self.roll("magmatic")

        for runner_id in self.update["baseRunners"]:
            runner = self.data.get_player(runner_id)
            self.damage(runner, "batter")
        self.damage(self.batter, "batter")

        bucket_success = False
        if self.stadium.has_mod(Mod.BIG_BUCKET):
            buckets_roll = self.roll("big buckets")
            if "lands in a Big Bucket." in self.desc:
                self.log_roll(
                    Csv.MODPROC,
                    "Bucket",
                    buckets_roll,
                    True,
                )
                bucket_success = True
            else:
                self.log_roll(
                    Csv.MODPROC,
                    "NoBucket",
                    buckets_roll,
                    False,
                )

        if self.stadium.has_mod(Mod.HOOPS) and not bucket_success:
            self.roll("hoops")

            if "went up for the alley oop" in self.desc:
                self.roll("hoop success")

    def handle_base_hit(self):
        self.throw_pitch()
        if not self.is_flinching():
            swing_roll = self.roll_swing(True)
            if self.is_swing_check_relevant():
                self.log_roll(
                    Csv.SWING_ON_STRIKE if self.is_strike else Csv.SWING_ON_BALL,
                    "BaseHit",
                    swing_roll,
                    True,
                )

        contact_roll = self.roll_contact(True)
        self.log_roll(Csv.CONTACT, "BaseHit", contact_roll, True)

        self.roll_foul(False)
        self.roll_out(False)

        hr_roll = self.roll_hr(False)
        self.log_roll(Csv.HR, "BaseHit", hr_roll, False)

        fielder_roll, fielder = self.roll_fielder(check_name=False)

        hit_bases = 0
        if "hits a Single!" in self.desc:
            hit_bases = 1
        elif "hits a Double!" in self.desc:
            hit_bases = 2
        elif "hits a Triple!" in self.desc:
            hit_bases = 3

        double_threshold = get_double_threshold(self.batter, self.batting_team, self.pitcher, self.pitching_team, fielder, self.stadium, self.get_stat_meta())
        triple_threshold = get_triple_threshold(self.batter, self.batting_team, self.pitcher, self.pitching_team, fielder, self.stadium, self.get_stat_meta())

        double_passed = {1: False, 2: True, 3: None}[hit_bases]
        double_roll = self.roll(f"double (to {fielder.name})", threshold=double_threshold, passed=double_passed)
        triple_roll = self.roll(f"triple (to {fielder.name})", threshold=triple_threshold, passed=hit_bases == 3)

        if hit_bases < 3:
            self.log_roll(
                Csv.DOUBLES,
                f"Hit{hit_bases}",
                double_roll,
                hit_bases == 2,
                fielder_roll=fielder_roll,
                fielder=fielder,
            )

        self.log_roll(
            Csv.TRIPLES,
            f"Hit{hit_bases}",
            triple_roll,
            hit_bases == 3,
            fielder_roll=fielder_roll,
            fielder=fielder,
        )

        self.damage(self.pitcher, "pitcher")
        self.damage(self.batter, "batter")

        if self.batting_team.has_mod(Mod.AAA) and hit_bases == 3:
            # todo: figure out if this checks mod origin or not
            if not self.batter.has_mod(Mod.OVERPERFORMING, ModType.GAME):
                self.roll("power chAAArge")

        if self.batting_team.has_mod(Mod.AA) and hit_bases == 2:
            # todo: figure out if this checks mod origin or not
            if not self.batter.has_mod(Mod.OVERPERFORMING, ModType.GAME):
                self.roll("power chAArge")

        self.handle_hit_advances(hit_bases, fielder_roll)

        # tentative: damage every runner at least once?
        for base, runner_id in zip(self.update["basesOccupied"], self.update["baseRunners"]):
            runner = self.data.get_player(runner_id)
            self.damage(runner, "batter")

            is_force_score = base >= (3 - hit_bases)  # fifth base lol
            if is_force_score:
                self.damage(runner, "batter")

    def get_stat_meta(self):
        is_maximum_blaseball = (
            self.strikes == self.max_strikes - 1
            and self.balls == self.max_balls - 1
            and self.outs == self.max_outs - 1
            and self.update["basesOccupied"] == [Base.THIRD, Base.SECOND, Base.FIRST]
        )
        batter_count = (
            self.next_update["awayTeamBatterCount"] if self.next_update["topOfInning"] else self.next_update["homeTeamBatterCount"]
        )
        batter_at_bats = batter_count // len(self.batting_team.lineup)  # todo: +1?
        return StatRelevantData(
            self.weather,
            self.season,
            self.day,
            len(self.update["basesOccupied"]),
            self.update["topOfInning"],
            is_maximum_blaseball,
            batter_at_bats,
        )

    def roll_foul(self, known_outcome: bool):
        is_0_no_eligible = self.batting_team.has_mod(Mod.O_NO) and self.strikes == 2 and self.balls == 0
        if is_0_no_eligible:  # or self.batter.has_any(Mod.CHUNKY, Mod.SMOOTH):
            known_outcome = None

        meta = self.get_stat_meta()
        threshold = get_foul_threshold(self.batter, self.batting_team, self.stadium, meta)
        foul_roll = self.roll("foul", threshold=threshold, passed=known_outcome)
        if known_outcome is not None:
            if known_outcome and foul_roll > threshold:
                self.print(f"!!! too high foul roll ({foul_roll} > {threshold})")

                if foul_roll > 0.5:
                    self.print("!!! very too high foul roll")
            elif not known_outcome and foul_roll < threshold:
                self.print(f"!!! too low foul roll ({foul_roll} < {threshold})")
        outcomestr = "Foul" if known_outcome else "Fair"
        self.log_roll(Csv.FOULS, outcomestr, foul_roll, known_outcome)

    def handle_foul(self):
        self.throw_pitch()

        if not self.is_flinching():
            swing_roll = self.roll_swing(True)
            if self.is_swing_check_relevant():
                self.log_roll(
                    Csv.SWING_ON_STRIKE if self.is_strike else Csv.SWING_ON_BALL,
                    "Foul",
                    swing_roll,
                    True,
                )

        contact_roll = self.roll_contact(True)
        self.log_roll(Csv.CONTACT, "Foul", contact_roll, True)

        self.roll_foul(True)

        self.damage(self.pitcher, "pitcher")
        self.damage(self.batter, "batter")

    def handle_batter_up(self):
        batter = self.batter
        if self.ty == EventType.BATTER_SKIPPED:
            # find the batter that *would* have been at bat
            lineup = self.batting_team.lineup
            index = (
                self.next_update["awayTeamBatterCount"]
                if self.next_update["topOfInning"]
                else self.next_update["homeTeamBatterCount"]
            )
            batter_id = lineup[index % len(lineup)]
            batter = self.data.get_player(batter_id)

        if self.ty in [EventType.BATTER_UP, EventType.BATTER_SKIPPED]:
            if batter and batter.has_mod(Mod.HAUNTED):
                haunt_roll = self.roll("haunted")
                self.log_roll(Csv.MODPROC, "NoHaunt", haunt_roll, False)

            # if the haunting is successful the batter won't be the haunted player lol
            if "is Inhabiting" in self.event["description"]:
                haunt_roll = self.roll("haunted")
                self.log_roll(Csv.MODPROC, "YesHaunt", haunt_roll, True)

                self.roll("haunter selection")

            return True

    def handle_weather(self):
        if self.weather == Weather.SUN_2:
            pass

        elif self.weather == Weather.ECLIPSE:
            threshold = self.get_eclipse_threshold()
            eclipse_roll = self.roll("eclipse")

            if self.batter.has_mod(Mod.MARKED):
                self.roll("unstable")
            if self.pitcher.has_mod(Mod.MARKED):
                self.roll("unstable")

            if self.ty == EventType.INCINERATION:
                if "A Debt was collected" not in self.desc:
                    self.log_roll(Csv.WEATHERPROC, "Burn", eclipse_roll, True)

                    self.roll("target")

                    if self.season >= 15:
                        self.roll("extra target?")
                else:
                    self.roll("instability target?")
                    self.roll("instability target?")

                self.generate_player()

                # there are def two extra rolls earlier and two extra down here, but i don't know what they would be
                if "A Debt was collected" in self.desc:
                    self.roll("extra instability stuff??")
                    self.roll("extra instability stuff??")

                if "An Ambush." in self.desc:
                    self.roll("ambush target")

                return True

            else:
                self.log_roll(Csv.WEATHERPROC, "NoBurn", eclipse_roll, False)

            if eclipse_roll < threshold:
                # blocked "natural" incineration due to fireproof
                # self.print(f"!!! too low eclipse roll ({eclipse_roll} < {threshold})")

                if self.pitching_team.has_mod(Mod.FIREPROOF) and self.ty == EventType.INCINERATION_BLOCKED:
                    self.roll("target")
                    return True

            fire_eater_eligible = self.pitching_team.lineup + [
                self.batter.id,
                self.pitcher.id,
            ]
            for player_id in fire_eater_eligible:
                player = self.data.get_player(player_id)

                if player.has_mod(Mod.FIRE_EATER) and not player.has_mod(Mod.ELSEWHERE):
                    self.roll(f"fire eater ({player.name})")

                    if player.has_mod(Mod.MARKED) and not self.batter.has_mod(Mod.MARKED):
                        self.roll("extra roll just for basilio fig")

                    if self.ty == EventType.INCINERATION_BLOCKED:
                        # fire eater proc - target roll maybe?
                        self.roll("target")
                        return True
                    break

        elif self.weather == Weather.GLITTER:
            # this is handled inside the ballpark proc block(?????)
            pass

        elif self.weather == Weather.BLOODDRAIN:
            blood_roll = self.roll("blooddrain")
            drain_threshold = 0.00065 - 0.001 * self.stadium.fortification
            if self.ty != EventType.BLOODDRAIN and blood_roll < drain_threshold:
                self.print("NoDrain?")
            if self.ty == EventType.BLOODDRAIN:
                self.log_roll(
                    Csv.WEATHERPROC,
                    "Drain",
                    blood_roll,
                    True,
                )
            else:
                self.log_roll(
                    Csv.WEATHERPROC,
                    "NoDrain",
                    blood_roll,
                    False,
                )

<<<<<<< HEAD
            # Drained Stat for both Siphon & Blooddrain is: Pitching 0-0.25, Batting 0.25-0.5, Defense 0.5-0.75, Baserunning 0.75-1
=======
            # Drained Stat for both Siphon & Blooddrain is:
            # Pitching 0-0.25, Batting 0.25-0.5, Defense 0.5-0.75, Baserunning 0.75-1
>>>>>>> dd3b7c8f
            if self.ty == EventType.BLOODDRAIN_SIPHON:
                self.roll("which siphon")
                target_roll = self.roll("Active or Passive Target")
                pitchers = self.pitching_team.lineup + self.pitching_team.rotation
                batters = self.batting_team.lineup

                # Siphon on Siphon Violence - They all conveniently fall into the same roll length
                if self.event["created"] in [
                    "2021-03-11T16:07:06.900Z",
                    "2021-04-16T02:23:37.186Z",
                    "2021-05-19T14:06:37.515Z",
                ]:
                    self.roll("siphon1")
                    self.roll("siphon2")

                else:
                    for player_id in pitchers:
                        pitcher = self.data.get_player(player_id)
                        if pitcher.has_mod(Mod.SIPHON) and pitcher.raw_name in self.desc:
                            pitchersiphon = True

                            if pitchersiphon:
                                if target_roll > 0.5 and len(self.update["baseRunners"]) > 0:
                                    self.roll("siphon target")
                                    self.roll("which stat drained")
                                    self.roll("effect")
                                else:
                                    self.roll("which stat drained")
                                    self.roll("effect")

                    for player_id in batters:
                        batter = self.data.get_player(player_id)
                        if batter.has_mod(Mod.SIPHON) and batter.raw_name in self.desc:
                            battersiphon = True

                            if battersiphon:
                                for base, runner_id in zip(self.update["basesOccupied"], self.update["baseRunners"]):
                                    runner = self.data.get_player(runner_id)
                                if len(self.update["baseRunners"]) > 0 and runner.raw_name in self.desc:
                                    self.roll("which stat drained")
                                    self.roll("effect")
                                else:
                                    if target_roll > 0.5 or player_id == self.batter.id:
                                        self.roll("siphon target")
                                        self.roll("which stat drained")
                                        self.roll("effect")
                                    else:
                                        self.roll("which stat drained")
                                        self.roll("effect")

                if self.event["created"] == "2021-04-12T22:01:16.338Z":
                    # this... might be item damage on siphon strikeout...?
                    self.roll("sorry kidror idk why")
                return True

            if self.ty == EventType.BLOODDRAIN or self.ty == EventType.BLOODDRAIN_BLOCKED:
                # This one thinks that an on base runner is the batter
                if self.event["created"] in ["2021-04-20T06:31:02.337Z"]:
                    self.roll("blooddrain proc1")
                    self.roll("blooddrain proc2")
                    self.roll("blooddrain proc3")
                    self.roll("Drained Stat")
                elif (
                    len(self.update["baseRunners"]) > 0
                    and self.batter.raw_name not in self.desc
                    and self.pitcher.raw_name not in self.desc
                ):
                    self.roll("blooddrain proc1")
                    self.roll("blooddrain proc2")
                    self.roll("blooddrain proc3")
                    self.roll("blooddrain proc4")
                    self.roll("Drained Stat")
                elif self.batter.raw_name and self.pitcher.raw_name in self.desc:
                    self.roll("blooddrain proc1")
                    self.roll("blooddrain proc2")
                    self.roll("Drained Stat")
                else:
                    self.roll("blooddrain proc1")
                    self.roll("blooddrain proc2")
                    self.roll("blooddrain proc3")
                    self.roll("Drained Stat")
                return True

        elif self.weather == Weather.PEANUTS:
            flavor_roll = self.roll("peanuts")

            if self.ty == EventType.PEANUT_FLAVOR_TEXT:
                self.roll("peanut message")
                return True

            has_allergic_players = False
            for player_id in (
                self.batting_team.lineup
                + self.batting_team.rotation
                + self.pitching_team.lineup
                + self.pitching_team.rotation
            ):
                player = self.data.get_player(player_id)
                if player.peanut_allergy:
                    has_allergic_players = True

            if has_allergic_players:
                allergy_roll = self.roll("peanuts")
                if self.ty == EventType.ALLERGIC_REACTION:
                    self.log_roll(
                        Csv.WEATHERPROC,
                        "Allergy",
                        allergy_roll,
                        True,
                    )
                    self.roll("target")
                    return True
                else:
                    self.log_roll(
                        Csv.WEATHERPROC,
                        "NoAllergy",
                        allergy_roll,
                        False,
                    )

            if self.batter.has_mod(Mod.HONEY_ROASTED):
                roast_roll = self.roll("honey roasted")
                if self.ty == EventType.TASTE_THE_INFINITE:
                    self.log_roll(
                        Csv.MODPROC,
                        "shelled1",
                        roast_roll,
                        True,
                    )
                else:
                    self.log_roll(
                        Csv.MODPROC,
                        "no shell1",
                        roast_roll,
                        False,
                    )
            elif self.pitcher.has_mod(Mod.HONEY_ROASTED):
                poast_roll = self.roll("honey roasted")
                if self.ty == EventType.TASTE_THE_INFINITE:
                    self.log_roll(
                        Csv.MODPROC,
                        "shelled2",
                        poast_roll,
                        True,
                    )
                else:
                    self.log_roll(
                        Csv.MODPROC,
                        "no shell2",
                        poast_roll,
                        False,
                    )

            if self.ty == EventType.TASTE_THE_INFINITE:
                self.roll("target")  # might be team or index
                self.roll("target")  # probably player
                return True

        elif self.weather == Weather.BIRDS:
            bird_roll = self.roll("birds")

            has_shelled_player = False
            for player_id in (
                self.pitching_team.lineup
                + self.pitching_team.rotation
                + self.batting_team.lineup
                + self.batting_team.rotation
            ):
                # if low roll and shelled player present, roll again
                # in s14 this doesn't seem to check (inactive) pitchers
                # (except all shelled pitchers are inactive so idk)
                player = self.data.get_player(player_id)
                # also must be specifically PERMANENT mods - moses mason
                # (shelled in s15 through receiver, so seasonal mod) is exempt
                if player.has_mod(Mod.SHELLED, ModType.PERMANENT):
                    has_shelled_player = True

            if self.ty == EventType.BIRDS_CIRCLE:
                # the birds circle...
                self.log_roll(Csv.BIRD_MESSAGE, "Circle", bird_roll, True)
                return True
            elif not has_shelled_player:
                self.log_roll(Csv.BIRD_MESSAGE, "NoCircle", bird_roll, False)

            # threshold is at 0.0125 at 0.5 fort
            bird_threshold = 0.0125 - 0.02 * (self.stadium.fortification - 0.5)
            if self.event["created"] in ["2021-05-11T09:09:08.543Z"]:
                # might have changed in s18?
                bird_threshold = 1

            if has_shelled_player and bird_roll < bird_threshold:
                self.roll("extra bird roll")
                if self.ty == EventType.BIRDS_UNSHELL:
                    # ???
                    self.roll("extra bird roll")
                    return True
                pass

        elif self.weather == Weather.FEEDBACK:
            select_roll = self.roll("feedbackselection")  # noqa: F841 60/40 Batter/Pitcher
            feedback_roll = self.roll("feedback")  # noqa: F841 feedback event y/n
            if self.ty == EventType.FEEDBACK_SWAP:
                self.log_roll(
                    Csv.WEATHERPROC,
                    "Swap",
                    feedback_roll,
                    True,
                )
            else:
                self.log_roll(
                    Csv.WEATHERPROC,
                    "NoSwap",
                    feedback_roll,
                    False,
                )

            if self.ty == EventType.FEEDBACK_SWAP:
                # todo: how many rolls?
                self.roll("target")
                self.roll("player 1 fate")
                self.roll("player 2 fate")

                # i think it would be extremely funny if these are item damage rolls
                # imagine getting feedbacked to charleston *and* you lose your shoes.
                if self.season >= 15:
                    # todo: ideally should replace with self.damage; need player references for that
                    self.roll("feedback item damage")
                    self.roll("feedback item damage")

                return True

            if self.ty == EventType.FEEDBACK_BLOCKED:
                self.roll("target")
                for _ in range(25):
                    self.roll("stat")
                return True

            if self.weather.can_echo() and (
                (self.batter and self.batter.has_mod(Mod.ECHO)) or (self.pitcher and self.pitcher.has_mod(Mod.ECHO))
            ):
                # echo vs static, or batter echo vs pitcher echo?
                if self.ty in [EventType.ECHO_MESSAGE, EventType.ECHO_INTO_STATIC, EventType.RECEIVER_BECOMES_ECHO]:
                    eligible_players = []
                    if self.pitcher.has_mod(Mod.ECHO):
                        eligible_players.extend(self.batting_team.rotation)
                        eligible_players = [self.batter.id] + eligible_players

                        # opposite_pitcher = self.away_pitcher if self.update["topOfInning"] else self.home_pitcher
                        # eligible_players.remove(opposite_pitcher.id)
                        # eligible_players = [opposite_pitcher.id] + eligible_players
                    else:
                        eligible_players.extend(self.pitching_team.lineup)

                        if (self.season, self.day) > (13, 74):
                            eligible_players.extend(self.pitching_team.rotation)
                            eligible_players.remove(self.pitcher.id)

                        eligible_players = [self.pitcher.id] + eligible_players

                    self.handle_echo_target_selection(eligible_players)

                    if self.ty in [
                        EventType.ECHO_INTO_STATIC,
                        EventType.RECEIVER_BECOMES_ECHO,
                    ]:
                        self.roll("echo target 2?")
                    return True
        elif self.weather == Weather.REVERB:
            if self.stadium.has_mod(Mod.ECHO_CHAMBER):
                chamber_roll = self.roll("echo chamber")
                if self.ty == EventType.ECHO_CHAMBER:
                    self.log_roll(
                        Csv.MODPROC,
                        "Copy",
                        chamber_roll,
                        True,
                    )
                if self.ty != EventType.ECHO_CHAMBER:
                    self.log_roll(
                        Csv.MODPROC,
                        "NoCopy",
                        chamber_roll,
                        False,
                    )
                if self.ty == EventType.ECHO_CHAMBER:
                    self.roll("echo chamber")
                    return True

            wiggle_roll = self.roll("reverbproc")
            if self.ty == EventType.REVERB_ROSTER_SHUFFLE:
                self.log_roll(
                    Csv.WEATHERPROC,
                    "Shuffle",
                    wiggle_roll,
                    True,
                )
            else:
                self.log_roll(
                    Csv.WEATHERPROC,
                    "NoShuffle",
                    wiggle_roll,
                    False,
                )
            if self.ty == EventType.REVERB_ROSTER_SHUFFLE:
                # todo: how many rolls? this needs a refactor and doesn't support lineup shuffles rn

                if "were shuffled in the Reverb!" in self.desc:
                    for _ in range(16):
                        self.roll("reverb shuffle?")
                elif "several players shuffled" in self.desc:
                    shuffles = {
                        "2021-04-13T22:19:05.498Z": 7,
                        "2021-04-14T23:16:04.577Z": 11,
                        "2021-04-15T01:08:22.391Z": 9,
                        "2021-04-19T17:17:55.926Z": 7,
                        "2021-04-20T15:01:43.618Z": 11,
                        "2021-04-22T18:12:16.362Z": 11,
                    }
                    amount = shuffles.get(self.event["created"], 9)

                    for _ in range(amount):
                        self.roll("reverb shuffle?")
                elif "lineup shuffled in the Reverb!" in self.desc:
                    # 2021-04-15T20:06:11.850Z
                    self.print(f"(lineup length: {len(self.pitching_team.lineup)})")

                    shuffles = {
                        "2021-04-20T03:27:54.205Z": 9,
                        "2021-04-20T11:13:14.757Z": 13,
                        "2021-04-16T02:10:17.885Z": 11,
                        "2021-04-22T04:16:58.215Z": 8,
                        "2021-04-22T14:02:46.069Z": 9,
                        "2021-05-11T02:19:07.285Z": 8,
                        "2021-05-18T03:10:44.033Z": 11,
                    }
                    amount = shuffles.get(self.event["created"], 10)

                    for _ in range(amount):
                        self.roll("reverb shuffle?")
                else:
                    for _ in range(2):
                        self.roll("reverb shuffle?")

                    for _ in range(len(self.pitching_team.rotation)):
                        self.roll("reverb shuffle?")

                    if self.event["created"] == "2021-04-14T02:17:09.483Z":
                        self.roll("reverb shuffle?")

                return True

            if self.ty == EventType.REVERB_BESTOWS_REVERBERATING:
                self.roll("Reverb Type")
                return True

            if self.batter.has_mod(Mod.ECHO):
                self.roll("echo?")

                if self.ty in [EventType.ECHO_MESSAGE, EventType.ECHO_INTO_STATIC, EventType.RECEIVER_BECOMES_ECHO]:
                    eligible_players = self.batting_team.lineup + self.batting_team.rotation
                    eligible_players.remove(self.batter.id)
                    self.handle_echo_target_selection(eligible_players)

                    if self.ty in [EventType.ECHO_INTO_STATIC, EventType.RECEIVER_BECOMES_ECHO]:
                        self.roll("echo target 2?")
                    return True
            if self.pitcher.has_mod(Mod.ECHO):
                self.roll("echo?")

                if self.ty in [EventType.ECHO_MESSAGE, EventType.ECHO_INTO_STATIC, EventType.RECEIVER_BECOMES_ECHO]:
                    eligible_players = self.pitching_team.lineup + self.pitching_team.rotation
                    eligible_players.remove(self.pitcher.id)
                    self.handle_echo_target_selection(eligible_players)
                    return True

        elif self.weather == Weather.BLACK_HOLE:
            pass

        elif self.weather == Weather.COFFEE:
            coffee1_roll = self.roll("coffee")
            if self.ty == EventType.COFFEE_BEAN and not self.stadium.has_mod(Mod.SWEETENER):
                self.log_roll(
                    Csv.WEATHERPROC,
                    "Bean",
                    coffee1_roll,
                    True,
                )
            if self.ty != EventType.COFFEE_BEAN and not self.stadium.has_mod(Mod.SWEETENER):
                self.log_roll(
                    Csv.WEATHERPROC,
                    "NoBean",
                    coffee1_roll,
                    False,
                )
            if self.ty == EventType.COFFEE_BEAN and self.stadium.has_mod(Mod.SWEETENER):
                self.log_roll(
                    Csv.SWEET1,
                    "Bean",
                    coffee1_roll,
                    True,
                )
            if self.ty != EventType.COFFEE_BEAN and self.stadium.has_mod(Mod.SWEETENER):
                self.log_roll(
                    Csv.SWEET1,
                    "NoBean",
                    coffee1_roll,
                    False,
                )

            if self.ty == EventType.COFFEE_BEAN:
                quality_roll = self.roll("coffee proc1")  # noqa: F841
                flavor_roll = self.roll("coffee proc")  # noqa: F841

                return True

            if self.batter.has_mod(Mod.COFFEE_PERIL):
                self.roll("observed?")

        elif self.weather == Weather.COFFEE_2:
            coffee2_roll = self.roll("coffee 2")
            if self.ty == EventType.GAIN_FREE_REFILL and not self.stadium.has_mod(Mod.SWEETENER):
                self.log_roll(Csv.WEATHERPROC, "Refill", coffee2_roll, True)
            if self.ty != EventType.GAIN_FREE_REFILL and not self.stadium.has_mod(Mod.SWEETENER):
                self.log_roll(Csv.WEATHERPROC, "NoRefill", coffee2_roll, False)
            if self.ty == EventType.GAIN_FREE_REFILL and self.stadium.has_mod(Mod.SWEETENER):
                self.log_roll(Csv.SWEET2, "Refill", coffee2_roll, True)
            if self.ty != EventType.GAIN_FREE_REFILL and self.stadium.has_mod(Mod.SWEETENER):
                self.log_roll(Csv.SWEET2, "NoRefill", coffee2_roll, False)

            if self.ty == EventType.GAIN_FREE_REFILL:
                quality_roll = self.roll("coffee 2 proc1")  # noqa: F841
                flavor_one_roll = self.roll("coffee 2 proc2")  # noqa: F841
                flavor_two_roll = self.roll("coffee 2 proc3")  # noqa: F841
                return True

            if self.batter.has_mod(Mod.COFFEE_PERIL):
                self.roll("observed?")

        elif self.weather == Weather.COFFEE_3S:
            if self.batter.has_mod(Mod.COFFEE_PERIL):
                self.roll("observed?")
            pass

        elif self.weather == Weather.FLOODING:
            pass

        elif self.weather == Weather.SALMON:
            pass

        elif self.weather.is_polarity():
            # this is handled after party roll...?
            pass

        else:
            self.print(f"error: {self.weather.name} weather not implemented")

    def handle_echo_target_selection(self, target_ids):
        target_roll = self.roll("echo target")

        all_players = []
        players_with_mods = []
        for player_id in target_ids:
            player = self.data.get_player(player_id)
            all_players.append(player)
            if player.mods:
                players_with_mods.append(player)

        self.print("all players:")
        for i, player in enumerate(all_players):
            self.print(
                "- {} ({}/{}, {:.03f}-{:.03f}) {}".format(
                    player.name,
                    i,
                    len(all_players),
                    i / len(all_players),
                    (i + 1) / len(all_players),
                    player.print_mods(),
                )
            )
        self.print("players with mods:")
        for i, player in enumerate(players_with_mods):
            self.print(
                "- {} ({}/{}, {:.03f}-{:.03f})".format(
                    player.name,
                    i,
                    len(players_with_mods),
                    i / len(players_with_mods),
                    (i + 1) / len(players_with_mods),
                )
            )

        self.print(f"(hit {players_with_mods[int(target_roll * len(players_with_mods))].name})")

    def handle_flooding(self):
        if self.weather == Weather.FLOODING:
            if self.update["basesOccupied"]:
                flood_roll = self.roll("flooding")
                if self.ty == EventType.FLOODING_SWEPT:
                    self.log_roll(
                        Csv.WEATHERPROC,
                        "Swept",
                        flood_roll,
                        True,
                    )
                else:
                    self.log_roll(
                        Csv.WEATHERPROC,
                        "NoSweep",
                        flood_roll,
                        False,
                    )

            if self.ty == EventType.FLOODING_SWEPT:
                # handle flood
                swept_players = []
                for runner_id in self.update["baseRunners"]:
                    runner = self.data.get_player(runner_id)

                    exempt_mods = [Mod.EGO1, Mod.SWIM_BLADDER]

                    # unsure when this change was made
                    # we have Pitching Machine (with ego2) swept elsewhere on season 16 day 10
                    # and Aldon Cashmoney (also ego2) kept on base on season 16 day 65
                    if (self.season, self.day) >= (15, 64):
                        exempt_mods += [Mod.EGO2, Mod.EGO3, Mod.EGO4]
                    if not runner.has_any(*exempt_mods):
                        self.roll(f"sweep ({runner.name})")

                        if f"{runner.raw_name} was swept Elsewhere" in self.desc:
                            swept_players.append(runner_id)

                if self.stadium.id and not self.stadium.has_mod(Mod.FLOOD_PUMPS):
                    self.roll("filthiness")

                if swept_players:
                    # todo: what are the criteria here
                    has_undertaker = False
                    players = (
                        self.batting_team.lineup + self.batting_team.rotation
                    )  # + self.pitching_team.lineup + self.pitching_team.rotation
                    for player_id in players:
                        player = self.data.get_player(player_id)
                        if (
                            player.has_mod(Mod.UNDERTAKER)
                            and not player.has_any(Mod.ELSEWHERE)
                            and player_id not in swept_players
                        ):
                            has_undertaker = True

                    if has_undertaker:
                        self.roll("undertaker")
                        self.roll("undertaker")

                return True

    def handle_elsewhere_scattered(self):
        # looks like elsewhere and scattered get rolled separately at least in s14?
        # not sure what the cancel logic is here

        # "why not use self.batting_team"
        # well! there's a bug with half-inning-ending grind rail outs that they won't properly reset the inning state
        # and the other team's batter isn't reset. and for some reason, this means the game doesn't roll elsewhere for
        # the next half inning
        # see: https://reblase.sibr.dev/game/027f022e-eecc-48db-a25e-5dfb01f91c7c#55f2d7c5-846b-8dfc-66a2-cd6586dd980f
        team = self.batting_team
        plate_types = [
            EventType.BATTER_UP,
            EventType.BATTER_SKIPPED,
        ]
        if self.update["awayBatter"] and not self.update["topOfInning"] and self.ty not in plate_types:
            return
        if self.update["homeBatter"] and self.update["topOfInning"] and self.ty not in plate_types:
            return

        players = team.lineup + team.rotation
        did_elsewhere_return = False
        has_elsewhere_players = False
        for player_id in players:
            player = self.data.get_player(player_id)

            if player.has_mod(Mod.ELSEWHERE):
                has_elsewhere_players = True
                self.roll(f"elsewhere ({player.raw_name})")

                if self.ty == EventType.RETURN_FROM_ELSEWHERE and player.raw_name in self.desc:
                    self.do_elsewhere_return(player)
                    did_elsewhere_return = True
        if did_elsewhere_return:
            return

        for player_id in players:
            player = self.data.get_player(player_id)

            if player.has_mod(Mod.SCATTERED):
                unscatter_roll = self.roll(f"unscatter ({player.raw_name})")

                # todo: find actual threshold
                threshold = {
                    12: 0.00061,
                    13: 0.0005,
                    14: 0.0004,
                    15: 0.0004,
                    16: 0.0004,  # todo: we don't know
                    17: 0.00041,  # we have a 0.0004054748749369175
                    18: 0.00042,  # we have a 0.00041710056345256596
                }[self.season]

                if unscatter_roll < threshold:
                    self.roll(f"unscatter letter ({player.raw_name})")

        # todo: not sure where this is in relation to anything else
        if has_elsewhere_players:
            for player_id in players:
                player = self.data.get_player(player_id)
                if player.has_mod(Mod.SEEKER) and not player.has_mod(Mod.ELSEWHERE):
                    self.roll(f"seeker ({player.raw_name})")

    def do_elsewhere_return(self, player):
        scatter_times = 0
        should_scatter = False
        if "days" in self.desc:
            elsewhere_time = int(self.desc.split("after ")[1].split(" days")[0])
            if elsewhere_time > 18:
                should_scatter = True
        if "season" in self.desc:
            should_scatter = True

        if should_scatter:
            scatter_times = (len(player.raw_name) - 2) * 2
            for _ in range(scatter_times):
                # todo: figure out what these are
                self.roll("scatter letter")

    def handle_consumers(self):
        # deploy some time around s14 earlsiesta added this roll - unsure exactly when but it'll be somewhere between
        # day 25 and day 30 (1-indexed)
        if (self.season, self.day) <= (13, 24):
            return

        order_roll = self.roll("consumer team order")
        if order_roll < 0.5:
            teams = [self.away_team, self.home_team]
        else:
            teams = [self.home_team, self.away_team]

        for team in teams:
            if team.level >= 5:
                attack_roll = self.roll(f"consumers ({team.nickname})")

                if self.ty == EventType.CONSUMERS_ATTACK:
                    attacked_player_id = self.event["playerTags"][0]
                    is_on_team = attacked_player_id in (team.lineup + team.rotation)
                    if is_on_team:
                        self.log_roll(Csv.CONSUMERS, "Attack", attack_roll, True, attacked_team=team)

                        attacked_player = self.data.get_player(attacked_player_id)

                        target_roll = self.roll("target")
                        self.log_roll(Csv.CONSUMERS, attacked_player.name, target_roll, True)

                        roster = [self.data.get_player(p) for p in team.lineup + team.rotation]
                        densities = [p.eDensity for p in roster]
                        total_density = sum(densities)

                        acc = 0
                        for target, density in zip(roster, densities):
                            acc += density
                            if acc > target_roll * total_density:
                                break
                        self.print(f"(rolled target: {target.name})")
                        if target.id != attacked_player.id:
                            self.error(
                                f"incorrect consumer target (rolled {target.name}, expected {attacked_player.name})"
                            )

                        for item in attacked_player.items:
                            if item.health > 0:
                                # pick item to break maybe? or something??
                                self.roll("???")
                                if self.event["created"] in ["2021-04-16T15:00:51.494Z", "2021-05-21T19:03:02.065Z", "2021-04-17T23:01:26.351Z"]:
                                    self.roll("??????")
                                return True

                        # The item breaking can get processed before the attack event, causing the above check to fail
                        # e.g., @2021-04-16T23:15:56.568Z
                        if "DEFENDS" in self.desc:
                            self.roll("???")
                            if self.event["created"] in ["2021-04-16T23:16:01.541Z"]:
                                self.roll("??????")
                            return True

                        # todo: find out where this is
                        if self.stadium.has_mod(Mod.SALMON_CANNONS):
                            self.roll("salmon cannons?")

                        for _ in range(25):
                            self.roll("stat change")

                            if attacked_player.soul == 1:
                                # lost their last soul, redact :<
                                self.print(f"!!! {attacked_player.name} lost last soul, " f"redacting")
                                if attacked_player_id in team.lineup:
                                    team.lineup.remove(attacked_player_id)
                                if attacked_player_id in team.rotation:
                                    team.rotation.remove(attacked_player_id)
                                team.last_update_time = self.event["created"]

                        return True
                    else:
                        self.log_roll(Csv.CONSUMERS, "Miss", attack_roll, False)
                else:
                    self.log_roll(Csv.CONSUMERS, "Miss", attack_roll, False, attacked_team=team)

    def handle_party(self):
        if self.season != 16:
            # lol. turns out it just rolls party all the time and throws out the roll if the team isn't partying
            party_roll = self.roll("party time")
        else:
            # todo: what do we do in s17? i haven't gotten that far
            party_roll = 1

        if self.ty == EventType.PARTY:
            self.log_roll(Csv.PARTY, "Party", party_roll, True)
            team_roll = self.roll("target team")  # <0.5 for home, >0.5 for away
            self.roll("target player")
            for _ in range(25):
                self.roll("stat")

            if self.season >= 15:
                # probably damage roll for receiver? which i think is very funny
                self.roll("extra party?")

            return True

        # we have a positive case at 0.005210187516443421 (2021-03-19T14:22:26.078Z)
        # and one at 0.005465967826364659 (2021-03-19T07:09:38.068Z)
        # and one at 0.0054753553805302335 (2021-03-17T11:13:54.609Z)
        # and one at 0.005489946742006868 (2021-04-07T16:25:17.109Z)
        # and one at 0.0054976162782947036 (2021-03-05T01:04:16.078Z), pre-ballparks??
        # this is probably influenced by ballpark myst or something (or not??)
        elif party_roll < 0.0055:
            team_roll = self.roll("target team (not partying)")
            if team_roll < 0.5 and self.home_team.has_mod(Mod.PARTY_TIME):
                self.print("!!! home team is in party time")
            elif team_roll > 0.5 and self.away_team.has_mod(Mod.PARTY_TIME):
                self.print("!!! away team is in party time")

    def handle_ballpark(self):
        if self.stadium.has_mod(Mod.PEANUT_MISTER):
            mister_roll = self.roll("peanut mister")
            if self.ty == EventType.PEANUT_MISTER:
                self.log_roll(Csv.MODPROC, "Cure", mister_roll, True)
            if self.ty != EventType.PEANUT_MISTER:
                self.log_roll(Csv.MODPROC, "NoCure", mister_roll, False)

            if self.ty == EventType.PEANUT_MISTER:
                self.roll("target")
                return True

        if self.stadium.has_mod(Mod.SMITHY):
            smithy_roll = self.roll("smithy")

            if self.ty == EventType.SMITHY_ACTIVATION:
                self.log_roll(Csv.MODPROC, "Fix", smithy_roll, True)

                player_roll = self.roll("smithy1")  # noqa: F841
                item_roll = self.roll("smithy2")  # noqa: F841
                return True
            else:
                self.log_roll(Csv.MODPROC, "NoFix", smithy_roll, False)

        if self.ty == EventType.FAX_MACHINE_ACTIVATION:
            # this is definitely before secret base and after smithy
            return True

        # WHY DOES GLITTER ROLL HERE
        if self.weather == Weather.GLITTER:
            glitter_roll = self.roll("glitter")

            if self.ty == EventType.GLITTER_CRATE_DROP:
                self.log_roll(Csv.WEATHERPROC, "LootDrop", glitter_roll, True)
                self.roll("receiving team")
                self.roll("receiving player")

<<<<<<< HEAD
                self.create_item(self.event, ItemRollType.GLITTER)
=======
                # fmt: off
                glitter_lengths = {
                    "2021-04-13T04:11:43.211Z": 10,  # Leg Ring
                    "2021-04-13T04:12:57.801Z": 11,  # Plant-Based Cap
                    "2021-04-13T06:11:37.919Z": 5,   # Glove
                    "2021-04-13T06:19:24.169Z": 5,   # Necklace - why is this 5 when the other necklace is 4???
                    "2021-04-13T06:21:23.962Z": 10,  # Leg Ring
                    "2021-04-13T20:04:51.632Z": 5,   # Glove
                    "2021-04-13T23:09:03.266Z": 11,  # Inflatable Sunglasses
                    "2021-04-13T23:15:49.175Z": 5,   # Cap
                    "2021-04-14T03:02:56.577Z": 5,   # Cap
                    "2021-04-14T03:08:02.423Z": 4,   # Sunglasses
                    "2021-04-14T11:03:16.318Z": 4,   # Sunglasses
                    "2021-04-14T11:11:16.266Z": 11,  # Bat of Vanity
                    "2021-04-14T15:11:14.466Z": 5,   # Bat
                    "2021-04-14T15:22:37.236Z": 12,  # Frosty Shoes
                    "2021-04-14T18:21:47.306Z": 8,   # Parasitic Jersey
                    "2021-04-14T21:13:25.144Z": 4,   # Necklace
                    "2021-04-15T07:04:22.275Z": 5,   # Shoes
                    "2021-04-15T07:08:27.800Z": 10,  # Leg Glove
                    "2021-04-15T07:09:02.365Z": 12,  # Cryogenic Shoes
                    "2021-04-15T07:11:27.306Z": 5,   # Ring
                    "2021-04-15T09:21:46.071Z": 9,   # Golden Bat
                    "2021-04-15T15:11:08.363Z": 5,   # Shoes
                    "2021-04-15T22:21:35.826Z": 9,   # Shoes of Blaserunning
                    "2021-04-16T04:02:46.484Z": 9,   # Parasitic Ring
                    "2021-04-16T04:11:23.475Z": 13,  # Chaotic Jersey
                    "2021-04-16T13:06:47.014Z": 13,  # Metaphorical Shoes
                    "2021-04-20T09:00:31.366Z": 9,   # Parasitic Cap
                    "2021-04-20T09:12:45.083Z": 15,  # Inflatable Plastic Bat
                    "2021-04-20T13:00:31.463Z": 11,  # Brambly Glove
                    "2021-04-20T13:23:25.792Z": 13,  # Metaphorical Shoes - why is this 13 when the other metaphorical shoes are 14??? # noqa: E501
                    "2021-04-22T05:22:34.529Z": 9,   # Paper Shoes
                    "2021-05-18T15:03:17.013Z": 5,   # Socks
                    "2021-05-21T08:06:07.589Z": 9,   # Flickering Bat
                }
                # fmt: on
                for _ in range(glitter_lengths.get(self.event["created"], 5)):
                    self.roll("item")
>>>>>>> dd3b7c8f
                return True

            else:
                self.log_roll(Csv.WEATHERPROC, "NootDrop", glitter_roll, False)

        if self.stadium.has_mod(Mod.SECRET_BASE):
            if self.handle_secret_base():
                return True

        if self.stadium.has_mod(Mod.GRIND_RAIL):
            if self.handle_grind_rail():
                return True

        league_mods = self.data.sim["attr"]
        if "SECRET_TUNNELS" in league_mods:
            self.roll("tunnels")

    def handle_secret_base(self):
        # not sure this works
        secret_runner_id = self.update["secretBaserunner"]
        bases = self.update["basesOccupied"]

        # todo: refactor this block, it might be vestigial
        if self.season == 14:
            # if an attractor appeared between this tick and next, and this isn't a "real" enter...
            did_attractor_enter_this_tick = (
                not self.update["secretBaserunner"]
                and self.next_update["secretBaserunner"]
                and self.ty != EventType.ENTER_SECRET_BASE
            )
            if did_attractor_enter_this_tick:
                secret_runner_id = self.next_update["secretBaserunner"]

        secret_base_enter_eligible = Base.SECOND in bases and not secret_runner_id
        secret_base_exit_eligible = Base.SECOND not in bases and secret_runner_id
        if secret_runner_id:
            # what is the exact criteria here?
            # we have ghost Elijah Bates entering a secret base in 42a824ba-bd7b-4b63-aeb5-a60173df136e
            # (null leagueTeamId) and that *does* have an exit roll on the "wrong side"
            # so maybe it just checks "if present on opposite team" rather than
            # "is not present on current team"? or it's special handling for null team
            # update as of s19 d33: it definitely also accounts for *shadows*
            # - alx keming can exit when the ffs are batting but not pitching
            pitching_lineup = self.pitching_team.lineup + self.pitching_team.shadows
            secret_runner = self.data.get_player(secret_runner_id)
            if secret_runner_id in pitching_lineup:
                self.print("can't exit secret base on wrong team", secret_runner.name)
                secret_base_exit_eligible = False

        # todo: figure out how to query "player in active team's shadow" and exclude those properly
        if (
            (17, 0) <= (self.season, self.day)
            and secret_runner_id == "070758a0-092a-4a2c-8a16-253c835887cb"
            # both firefighters games, where alx is in the ffs shadows
            and self.game_id not in ["377f87df-36aa-4fac-bc97-59c24efb684b", "bfd8dc98-f35a-49d0-b810-2ee38fb6886f"]
        ):
            secret_base_exit_eligible = False
        if (
            self.season >= 18
            and secret_runner_id == "114100a4-1bf7-4433-b304-6aad75904055"
            and self.game_id != "2a314b60-a36b-4e22-bee8-5da17c8e0d05"
        ):
            secret_base_exit_eligible = False

        # weird order issues here. when an attractor is placed in the secret base, it only applies the *next* tick
        # likely because of some kinda async function that fills in the field between ticks
        # so we need to do this play count/next check nonsense to get the right roll order
        attractor_eligible = not secret_runner_id
        if attractor_eligible:
            attract_roll = self.roll("secret base attract")
            if attract_roll < 0.00035:  # guessing at threshold, was 0.0002 in s15/s16?
                update_one_after_next = self.data.get_update(self.game_id, self.play + 2)
                attractor_id = self.next_update.get("secretBaserunner") or update_one_after_next.get("secretBaserunner")
                if attractor_id:
                    self.roll("choose attractor")
                    self.pending_attractor = self.data.get_player(attractor_id)
                    return
                else:
                    self.print("(note: should add attractor but could not find any)")

        if secret_base_exit_eligible:
            exit_roll = self.roll("secret base exit")
            if "exits the Secret Base" in self.desc:
                self.log_roll(
                    Csv.EXIT,
                    "Exit",
                    exit_roll,
                    True,
                )
            else:
                self.log_roll(
                    Csv.EXIT,
                    "NoExit",
                    exit_roll,
                    False,
                )

            if self.ty == EventType.EXIT_SECRET_BASE:
                return True

        if secret_base_enter_eligible:
            enter_roll = self.roll("secret base enter")
            if "enters the Secret Base..." in self.desc:
                self.log_roll(
                    Csv.ENTER,
                    "Enter",
                    enter_roll,
                    True,
                )
            else:
                self.log_roll(
                    Csv.ENTER,
                    "NoEnter",
                    enter_roll,
                    False,
                )

            if self.ty == EventType.ENTER_SECRET_BASE:
                return True

            # if the player got redacted it doesn't interrupt the pitch and keeps going
            # so the event type won't be 65 but the message will be there
            if "enters the Secret Base..." in self.desc:
                runner_idx = self.update["basesOccupied"].index(1)
                runner_id = self.update["baseRunners"][runner_idx]
                runner = self.data.get_player(runner_id)
                self.print(f"!!! redacted baserunner: {runner.name}")

                # remove baserunner from roster so fielder math works.
                # should probably move this logic into a function somehow
                self.batting_team.lineup.remove(runner_id)
                runner.add_mod(Mod.REDACTED, ModType.PERMANENT)
                self.batting_team.last_update_time = self.event["created"]
                runner.last_update_time = self.event["created"]

                # and just as a cherry on top let's hack this so we don't roll for steal as well
                self.update["basesOccupied"].remove(1)
                self.update["baseRunners"].remove(runner_id)

    def handle_grind_rail(self):
        if Base.FIRST in self.update["basesOccupied"] and Base.THIRD not in self.update["basesOccupied"]:
            # i have no idea why this rolls twice but it definitely *does*
            grindfielder_roll = self.roll("grindfielder")

            grindrail_roll = self.roll("grindrail")

            if self.ty == EventType.GRIND_RAIL:
                self.log_roll(
                    Csv.MODPROC,
                    "Grind",
                    grindrail_roll,
                    True,
                    fielder_roll=grindfielder_roll,
                    fielder=self.get_fielder_for_roll(grindfielder_roll),
                )
            else:
                self.log_roll(
                    Csv.MODPROC,
                    "NoGrind",
                    grindrail_roll,
                    False,
                    fielder_roll=grindfielder_roll,
                    fielder=self.get_fielder_for_roll(grindfielder_roll),
                )

            if self.ty == EventType.GRIND_RAIL:
                runner = self.data.get_player(self.update["baseRunners"][-1])

                self.roll("trick 1 name")

                score_1_roll = self.roll("trick 1 score")
                lo1 = runner.pressurization * 200
                hi1 = runner.cinnamon * 1500 + 500
                score_1 = int((hi1 - lo1) * score_1_roll + lo1)
                self.print(f"(score: {score_1})")

                firsttrick_roll = self.roll("trick 1 success")
                if "but lose their balance and bail!" in self.desc:
                    self.log_roll(
                        Csv.TRICK_ONE,
                        "Fail",
                        firsttrick_roll,
                        False,
                        relevant_batter=self.batter,
                        relevant_runner=runner,
                    )

                else:
                    self.log_roll(
                        Csv.TRICK_ONE,
                        "Pass",
                        firsttrick_roll,
                        True,
                        relevant_batter=self.batter,
                        relevant_runner=runner,
                    )

                if "lose their balance and bail!" not in self.desc:
                    self.roll("trick 2 name")
                    score_2_roll = self.roll("trick 2 score")
                    lo2 = runner.pressurization * 500
                    hi2 = runner.cinnamon * 3000 + 1000
                    score_2 = int((hi2 - lo2) * score_2_roll + lo2)
                    self.print(f"(score: {score_2})")

                    trick2_roll = self.roll("trick 2 success")

                    if "tagged out doing a" not in self.desc:
                        self.log_roll(
                            Csv.TRICK_TWO,
                            "Success",
                            trick2_roll,
                            True,
                            relevant_batter=self.batter,
                            relevant_runner=runner,
                        )
                    else:
                        self.log_roll(
                            Csv.TRICK_TWO,
                            "Fail",
                            trick2_roll,
                            False,
                            relevant_batter=self.batter,
                            relevant_runner=runner,
                        )
                return True

    def handle_steal(self):
        steal_fielder_roll = self.roll("steal fielder")
        steal_fielder = self.get_fielder_for_roll(steal_fielder_roll)

        bases = self.update["basesOccupied"]
        self.print(f"- base states: {bases}")

        secret_runner_id = self.update.get("secretBaserunner")
        if secret_runner_id:
            secret_runner = self.data.get_player(secret_runner_id)
            self.print(f"- secret runner: {secret_runner_id} ({secret_runner.name})")

        base_stolen = None
        if "second base" in self.desc:
            base_stolen = Base.SECOND
        elif "third base" in self.desc:
            base_stolen = Base.THIRD
        elif "fourth base" in self.desc:
            base_stolen = Base.FOURTH

        for i, base in enumerate(bases):
            if base + 1 not in bases or (
                # This is weird, but adding an extra roll here seems like the only way to get S15D75 to line up.
                # https://reblase.sibr.dev/game/9d224696-6775-42c0-8259-b4de84f850a8#b65483bc-a07f-88e3-9e30-6ff9365f865b
                bases == [Base.THIRD, Base.FIRST, Base.SECOND]
                and base == Base.FIRST
            ):
                runner = self.data.get_player(self.update["baseRunners"][i])

                steal_roll = self.roll(f"steal ({base})")

                was_success = self.ty == EventType.STOLEN_BASE and base + 1 == base_stolen
                self.log_roll(
                    Csv.STEAL_ATTEMPT,
                    f"StealAttempt{base}",
                    steal_roll,
                    was_success,
                    relevant_batter=self.batter,
                    relevant_runner=runner,
                    fielder_roll=steal_fielder_roll,
                    fielder=steal_fielder,
                )

                if was_success:
                    success_roll = self.roll("steal success")
                    was_caught = "caught stealing" in self.desc

                    self.log_roll(
                        Csv.STEAL_SUCCESS,
                        f"StealSuccess{base}",
                        success_roll,
                        not was_caught,
                        relevant_batter=self.batter,
                        relevant_runner=runner,
                        fielder_roll=steal_fielder_roll,
                        fielder=steal_fielder,
                    )

                    self.damage(runner, "batter")
                    if was_caught and self.season >= 15:
                        self.damage(steal_fielder, "fielder")

                    return True

            if (
                bases == [Base.THIRD, Base.THIRD]
                or bases == [Base.THIRD, Base.SECOND, Base.THIRD]
                or bases == [Base.SECOND, Base.FIRST, Base.SECOND]
            ):
                # don't roll twice when holding hands
                break

    def create_item(self, event, roll_type: ItemRollType):
        match = re.search("(?:gained|The Winner gets) (.+?)( and ditched| and dropped|\.?$)", self.desc)

        expected_item_name = match.group(1) if match else ""
        if roll_type == ItemRollType.PRIZE:
            item_id = self.next_update["state"]["prizeMatch"]["itemId"]
        elif roll_type == ItemRollType.CHEST:
            meta = event.get("metadata") or {}
            item_id = meta["itemId"]
        else:
            # For a glitter drop, we would need to get the item id from the child event
            item_id = ""
        if item_id:
            expected = self.data.fetch_item_at(item_id, event["created"])
        else:
            expected = expected_item_name

        item_name = roll_item(self.season, self.day, roll_type, self.roll, expected)
        if event["created"] in [
            "2021-04-20T21:43:04.935Z",
        ]:
            self.roll("????")

        if expected_item_name != item_name:
            self.error(f"incorrect item! expected {expected_item_name}, got {item_name}.")

        if roll_type == ItemRollType.PRIZE:
            return
        if roll_type == ItemRollType.CHEST:
            self.roll("chest target???")

        playerTags = self.event.get("playerTags")
        player = self.data.get_player(playerTags[0]) if playerTags else None
        if player:
            max_items = player.data.get("evolution", 0) + 1
            if len(player.items) == max_items:
                self.roll("item to replace???")
        elif match.group(2) in (" and ditched", " and dropped"):
            self.roll("item to replace???")

    def get_eclipse_threshold(self):
        fort = self.stadium.fortification
        if self.season == 11:
            constant = 0.0002  # maybe???
        else:
            constant = 0.00025
        threshold = constant - 0.0003 * (fort - 0.5)
        return threshold

    def throw_pitch(self, known_result=None):
        meta = self.get_stat_meta()
        threshold = get_strike_threshold(
            self.batter, self.batting_team, self.pitcher, self.pitching_team, self.stadium, meta, self.is_flinching()
        )

        passed_check = None
        if known_result == "ball":
            passed_check = False
        elif known_result == "strike":
            passed_check = True

        roll = self.roll("strike", threshold=threshold, passed=passed_check)
        if self.pitching_team.has_mod(Mod.ACIDIC):
            acidic_roll = self.roll("acidic")
            success = "Acidic pitch" in self.desc
            self.log_roll(Csv.MODPROC, "Acidic Pitch" if success else "Not Acidic Pitch", acidic_roll, success)

        self.is_strike = roll < threshold
        self.strike_roll = roll
        self.strike_threshold = threshold

        if known_result == "strike" and roll > threshold:
            self.print(f"!!! warn: too high strike roll (threshold {threshold})")
            self.is_strike = True
        elif known_result == "ball" and roll < threshold:
            self.print(f"!!! warn: too low strike roll (threshold {threshold})")
            self.is_strike = False

        if self.pitching_team.has_mod("FIERY") and self.strikes < self.max_strikes - 1:
            # event where our formula registers a ball but we know it's a strike by roll count
            # ideally we'd get rid of these and our formula would just guess right but alas
            double_strike_overrides = {
                "2021-05-21T05:32:00.224Z": True,
            }

            if self.event["created"] in double_strike_overrides:
                override_is_strike = double_strike_overrides[self.event["created"]]
                if override_is_strike != self.is_strike:
                    self.is_strike = override_is_strike
                    self.print("!!! overriding double strike to {}".format(override_is_strike))
                else:
                    self.print("!!! unnecessary double strike override")

            if self.is_strike:
                double_strike_roll = self.roll("double strike")
                success = "fires a Double Strike" in self.desc
                self.log_roll(Csv.MODPROC, "Double Strike" if success else "Single Strike", double_strike_roll, success)
            else:
                self.print("!!! double strike eligible! (threshold is {})".format(threshold))

        return roll

    def damage(self, player: PlayerData, position: str):
        if self.season < 15:
            return

        if player.has_mod(Mod.CAREFUL):
            self.print(f"item damage skipped ({player.name} is careful)")
            return

        # threshold seems to vary between 0.0002 and >0.0015
        # depending on which position or which type of roll?
        damage_roll = self.roll(f"item damage ({player.name})")

        was_item_broken_this_event = " broke!" in self.desc or " were damaged" in self.desc or " was damaged" in self.desc

        # so, there are a few(?) cases in early s16 where an item was damaged and broke,
        # and no event was logged or displayed.
        if (self.event["created"], player.id) in [
            ("2021-04-12T16:22:51.087Z", "c09e64b6-8248-407e-b3af-1931b880dbee")  # Lenny Spruce
        ]:
            was_item_broken_this_event = True

        # assuming threshold upper bound
        # if an item was broken, we need to guess whether *this particular roll* is the one that did it
        damage_roll_successful = was_item_broken_this_event and damage_roll < 0.003

        manual_damage_overrides = {
            # gloria bugsnax must NOT trigger break here (pitcher threshold lower??)
            ("2021-05-11T09:09:39.742Z", "8cd06abf-be10-4a35-a3ab-1a408a329147"): False,
        }
        damage_roll_successful = manual_damage_overrides.get((self.event["created"], player.id), damage_roll_successful)
        
        if damage_roll_successful:
            self.roll(F"which item? ({player.name})")

            if f"{player.raw_name}'s " not in self.desc and f"{player.raw_name}' " not in self.desc:
                self.print(f"!!! warn: wrong item damage player? (expected {player.raw_name})")
    def log_roll(
        self,
        csv: Csv,
        event_type: str,
        roll: float,
        passed: bool,
        relevant_batter=None,
        relevant_runner=None,
        fielder_roll=None,
        fielder=None,
        attacked_team=None,
    ):
        if csv not in self.csvs:
            return
        runners_on_bases = zip(self.update["basesOccupied"], self.update["baseRunners"])
        runner_1st = [r for base, r in runners_on_bases if base == Base.FIRST]
        runner_2nd = [r for base, r in runners_on_bases if base == Base.SECOND]
        runners_3rd = [r for base, r in runners_on_bases if base == Base.THIRD]
        if runner_1st:
            runner_on_first = self.data.get_player(runner_1st[0])
        else:
            runner_on_first = None
        if runner_2nd:
            runner_on_second = self.data.get_player(runner_2nd[0])
        else:
            runner_on_second = None
        if runners_3rd:
            runner_on_third = self.data.get_player(runners_3rd[0])
        else:
            runner_on_third = None
        if len(runners_3rd) == 2:  # Holding hands
            runner_on_third_hh = self.data.get_player(runners_3rd[1])
        else:
            runner_on_third_hh = None
        null_player = PlayerData.null
        null_team = TeamData.null
        save_objects = {
            "batter": relevant_batter or self.batter or null_player,
            "batting_team": self.batting_team,
            "pitcher": self.pitcher,
            "pitching_team": self.pitching_team,
            "stadium": self.stadium,
            "fielder": fielder or null_player,
            "relevant_runner": relevant_runner or null_player,
            "runner_on_first": runner_on_first or null_player,
            "runner_on_second": runner_on_second or null_player,
            "runner_on_third": runner_on_third or null_player,
            "runner_on_third_hh": runner_on_third_hh or null_player,
            "attacked_team": attacked_team or null_team,
        }
        self.csvs[csv].write(
            event_type,
            roll,
            passed,
            self.update,
            self.is_strike,
            self.strike_roll,
            self.strike_threshold,
            fielder_roll,
            self.next_update["basesOccupied"] if self.next_update else None,
            self.get_stat_meta(),
            save_objects,
            self.event["created"],
        )

    def setup_data(self, event):
        self.apply_event_changes(event)

        meta = event.get("metadata") or {}
        if meta.get("subPlay", -1) != -1:
            self.print("=== EXTRA:", event["type"], event["description"], meta)
            pass

        self.event = event
        self.ty = event["type"]
        self.desc = event["description"].replace("\n", " ").strip()
        self.season = event["season"]
        self.day = event["day"]

        if not event["gameTags"]:
            return

        self.game_id = event["gameTags"][0]
        self.play = meta["play"]
        update = self.data.get_update(self.game_id, self.play)
        next_update = self.data.get_update(self.game_id, self.play + 1)
        if not update:
            if next_update:
                update = NullUpdate(next_update)
            else:
                if self.play <= 0:
                    return
                prev_update = self.data.get_update(self.game_id, self.play - 1)
                if not prev_update:
                    return
                # use the previous values as a guess, but be able to distinguish that there's missing data
                update = NullUpdate(prev_update)

        # manual fixes for missing data
        if self.game_id == "9b1c6091-7f04-46c7-af78-0a7af4d31991" and self.play == 98:
            update["basesOccupied"] = [1]
            update["atBatStrikes"] = 1
            update["halfInningOuts"] = 1
        if self.game_id == "9b1c6091-7f04-46c7-af78-0a7af4d31991" and self.play == 250:
            update = NullUpdate(self.data.get_update(self.game_id, 252))

        if self.game_id == "4c8e2cbc-08be-4102-b2dc-0cf7855ded53" and self.play == 252:
            update["basesOccupied"] = [1]
            update["baseRunners"] = ["b643a520-af38-42e3-8f7b-f660e52facc9"]
            update["secretBaserunner"] = []

        if self.game_id == "bdb1aacf-a6be-4003-b018-10ef94c50c78" and self.play == 249:
            update = NullUpdate(self.data.get_update(self.game_id, 251))
            update["basesOccupied"] = [0]
        if self.game_id == "bdb1aacf-a6be-4003-b018-10ef94c50c78" and self.play == 250:
            update["basesOccupied"] = [0]
        if self.game_id == "bdb1aacf-a6be-4003-b018-10ef94c50c78" and self.play == 251:
            update["basesOccupied"] = [1]

        if self.game_id == "1ad15780-2ed4-40d6-9747-e1fb66c49bc3" and self.play == 251:
            update["basesOccupied"] = [0]
        if self.game_id == "e401c20c-81e6-4cd8-b885-c34f76ed89cc" and self.play == 252:
            update["basesOccupied"] = [2, 0]
            update["baseRunners"] = ["4b01cc3f-c59f-486d-9c00-b8a82624e620", "5361e381-6658-488b-8236-dde6a264554f"]

        self.update = update
        self.next_update = next_update
        self.weather = update["weather"]

        self.away_team = self.data.get_team(update["awayTeam"])
        self.home_team = self.data.get_team(update["homeTeam"])

        self.batting_team = self.away_team if update["topOfInning"] else self.home_team
        self.pitching_team = self.home_team if update["topOfInning"] else self.away_team

        batter_id = update["awayBatter"] if update["topOfInning"] else update["homeBatter"]
        if not batter_id and next_update:
            batter_id = next_update["awayBatter"] if next_update["topOfInning"] else next_update["homeBatter"]
        pitcher_id = update["homePitcher"] if update["topOfInning"] else update["awayPitcher"]
        if not pitcher_id and next_update:
            pitcher_id = next_update["homePitcher"] if next_update["topOfInning"] else next_update["awayPitcher"]

        self.batter = self.data.get_player(batter_id)
        self.pitcher = self.data.get_player(pitcher_id)

        home_pitcher_id = update["homePitcher"] or next_update["homePitcher"]
        away_pitcher_id = update["awayPitcher"] or next_update["awayPitcher"]
        self.home_pitcher = self.data.get_player(home_pitcher_id)
        self.away_pitcher = self.data.get_player(away_pitcher_id)

        self.stadium = self.data.get_stadium(update["stadiumId"])

        self.outs = update["halfInningOuts"]
        self.max_outs = update["awayOuts"] if update["topOfInning"] else update["homeOuts"]
        self.strikes = update["atBatStrikes"]
        self.max_strikes = update["awayStrikes"] if update["topOfInning"] else update["homeStrikes"]
        self.balls = update["atBatBalls"]
        self.max_balls = update["awayBalls"] if update["topOfInning"] else update["homeBalls"]

        # handle player name unscattering etc, not perfect but helps a lot
        if self.batter and self.pitcher:
            if update["topOfInning"]:
                if self.update["awayBatterName"]:
                    self.batter.raw_name = self.update["awayBatterName"]
                if self.update["homePitcherName"]:
                    self.pitcher.raw_name = self.update["homePitcherName"]
            else:
                if self.update["homeBatterName"]:
                    self.batter.raw_name = self.update["homeBatterName"]
                if self.update["awayPitcherName"]:
                    self.pitcher.raw_name = self.update["awayPitcherName"]

        # hardcoding another fix - if we missed the "perks up" event apply it "manually". but not to ghosts
        if (
            self.batter
            and self.batter.has_mod(Mod.PERK)
            and self.weather.is_coffee()
            and not self.batter.has_mod(Mod.OVERPERFORMING, ModType.GAME)
            and not self.batter.has_mod(Mod.INHABITING)
            and self.ty != EventType.BATTER_UP
        ):
            self.batter.add_mod(Mod.OVERPERFORMING, ModType.GAME)
            self.batter.last_update_time = self.event["created"]

    def apply_event_changes(self, event):
        # maybe move this function to data.py?
        meta = event.get("metadata", {})
        desc = event["description"]

        # player or team mod added
        if event["type"] in [
            EventType.ADDED_MOD,
            EventType.ADDED_MOD_FROM_OTHER_MOD,
        ]:
            if event["playerTags"]:
                player = self.data.get_player(event["playerTags"][0])
                player.add_mod(meta["mod"], meta["type"])
                player.last_update_time = self.event["created"]
            else:
                team = self.data.get_team(event["teamTags"][0])
                team.add_mod(meta["mod"], meta["type"])
                team.last_update_time = self.event["created"]

        # player or team mod removed
        if event["type"] in [
            EventType.REMOVED_MOD,
            EventType.REMOVED_MODIFICATION,
        ]:
            if event["playerTags"]:
                player = self.data.get_player(event["playerTags"][0])

                if not player.has_mod(meta["mod"], meta["type"]):
                    self.print(f"!!! warn: trying to remove mod {meta['mod']} but can't find it")
                else:
                    player.remove_mod(meta["mod"], meta["type"])
                player.last_update_time = self.event["created"]

            else:
                team = self.data.get_team(event["teamTags"][0])

                if not team.has_mod(meta["mod"], meta["type"]):
                    self.print(f"!!! warn: trying to remove mod {meta['mod']} but can't find it")
                else:
                    team.remove_mod(meta["mod"], meta["type"])
                team.last_update_time = self.event["created"]

        # mod replaced
        if event["type"] in [EventType.CHANGED_MODIFIER]:
            if event["playerTags"]:
                player = self.data.get_player(event["playerTags"][0])
                player.remove_mod(meta["from"], meta["type"])
                player.add_mod(meta["to"], meta["type"])
                player.last_update_time = self.event["created"]
            else:
                team = self.data.get_team(event["teamTags"][0])
                team.remove_mod(meta["from"], meta["type"])
                team.add_mod(meta["to"], meta["type"])
                team.last_update_time = self.event["created"]

        # timed mods wore off
        if event["type"] in [EventType.MOD_EXPIRES]:
            if event["playerTags"]:
                player = self.data.get_player(event["playerTags"][0])
                for mod in meta["mods"]:
                    if not player.has_mod(mod, meta["type"]):
                        self.print(f"!!! warn: trying to remove mod {mod} but can't find it")
                    else:
                        player.remove_mod(mod, meta["type"])
                player.last_update_time = self.event["created"]
            else:
                team = self.data.get_team(event["teamTags"][0])
                for mod in meta["mods"]:
                    team.remove_mod(mod, meta["type"])
                team.last_update_time = self.event["created"]

        # echo mods added/removed
        if event["type"] in [
            EventType.REMOVED_MULTIPLE_MODIFICATIONS_ECHO,
            EventType.ADDED_MULTIPLE_MODIFICATIONS_ECHO,
        ]:
            player = self.data.get_player(event["playerTags"][0])
            for mod in meta.get("adds", []):
                player.add_mod(mod["mod"], mod["type"])
            for mod in meta.get("removes", []):
                player.remove_mod(mod["mod"], mod["type"])

                # see Wyatt Mason X, s19d28, echoing Magi Ruiz, getting rid of Homebody, and then losing OP
                for secondary_mod, source in player.permanent_mod_sources.items():
                    if source == [mod["mod"]]: # todo: what if multiple?
                        player.remove_mod(secondary_mod, ModType.PERMANENT)

            player.last_update_time = self.event["created"]

        # cases where the tagged player needs to be refetched (party, consumer, incin replacement)
        if event["type"] in [
            EventType.PLAYER_STAT_INCREASE,
            EventType.PLAYER_STAT_DECREASE,
            EventType.PLAYER_HATCHED,
            EventType.PLAYER_GAINED_ITEM,
            EventType.PLAYER_LOST_ITEM,
        ]:
            for player_id in event["playerTags"]:
                self.data.fetch_player_after(player_id, event["created"])

        # scatter player name
        if event["type"] == EventType.ADDED_MOD and "was Scattered..." in desc:
            new_name = desc.split(" was Scattered")[0]
            player = self.data.get_player(event["playerTags"][0])
            player.raw_name = new_name

        # player removed from roster
        if event["type"] == EventType.PLAYER_REMOVED_FROM_TEAM:
            team_id = meta["teamId"]
            player_id = meta["playerId"]
            team = self.data.get_team(team_id)
            if player_id in team.lineup:
                team.lineup.remove(player_id)
            if player_id in team.rotation:
                team.rotation.remove(player_id)
            team.last_update_time = self.event["created"]

        # mod changed from one to other
        if event["type"] == EventType.MODIFICATION_CHANGE:
            player = self.data.get_player(event["playerTags"][0])
            player.remove_mod(meta["from"], meta["type"])
            player.add_mod(meta["to"], meta["type"])

            # todo: do this in other cases too?
            if meta["from"] == "RECEIVER":
                for mod, source in player.season_mod_sources.items():
                    if source == ["RECEIVER"]:
                        player.remove_mod(mod, ModType.SEASON)
            player.last_update_time = self.event["created"]

        # roster swap
        if event["type"] == EventType.PLAYER_TRADED:
            a_team = self.data.get_team(meta["aTeamId"])
            b_team = self.data.get_team(meta["bTeamId"])
            a_player = meta["aPlayerId"]
            b_player = meta["bPlayerId"]
            a_location = a_team.rotation if meta["aLocation"] else a_team.lineup
            b_location = b_team.rotation if meta["bLocation"] else b_team.lineup
            a_idx = a_location.index(a_player)
            b_idx = b_location.index(b_player)

            b_location[b_idx] = a_player
            a_location[a_idx] = b_player
            a_team.last_update_time = self.event["created"]
            b_team.last_update_time = self.event["created"]

        # carcinization etc
        if event["type"] == EventType.PLAYER_MOVE:
            send_team = self.data.get_team(meta["sendTeamId"])
            receive_team = self.data.get_team(meta["receiveTeamId"])
            player_id = meta["playerId"]

            if player_id in send_team.lineup:
                send_team.lineup.remove(player_id)
                receive_team.lineup.append(player_id)
            if player_id in send_team.rotation:
                send_team.rotation.remove(player_id)
                receive_team.rotation.append(player_id)
            send_team.last_update_time = self.event["created"]
            receive_team.last_update_time = self.event["created"]

        if event["type"] == EventType.PLAYER_SWAP:
            # For some reason, this swap doesn't actually happen.
            if event["created"] == "2021-04-20T15:01:43.671Z":
                return
            team = self.data.get_team(meta["teamId"])

            a_player = meta["aPlayerId"]
            b_player = meta["bPlayerId"]
            a_location = (
                team.rotation if meta["aLocation"] == 1 else (team.lineup if meta["aLocation"] == 0 else team.shadows)
            )
            b_location = (
                team.rotation if meta["bLocation"] == 1 else (team.lineup if meta["bLocation"] == 0 else team.shadows)
            )
            a_idx = a_location.index(a_player)
            b_idx = b_location.index(b_player)
            b_location[b_idx] = a_player
            a_location[a_idx] = b_player
            team.last_update_time = self.event["created"]

        if event["type"] == EventType.PLAYER_BORN_FROM_INCINERATION:
            # Roscoe Sundae replaced the incinerated Case Sports. etc
            team = self.data.get_team(meta["teamId"])

            location = (
                team.rotation if meta["location"] == 1 else (team.lineup if meta["location"] == 0 else team.shadows)
            )

            out_player = meta["outPlayerId"]
            in_player = meta["inPlayerId"]

            replace_idx = location.index(out_player)
            location[replace_idx] = in_player
            team.last_update_time = self.event["created"]

        if event["type"] in [
            EventType.ITEM_BREAKS,
            EventType.ITEM_DAMAGE,
            EventType.BROKEN_ITEM_REPAIRED,
            EventType.DAMAGED_ITEM_REPAIRED,
        ]:
            player_id = event["playerTags"][0]
            player = self.data.get_player(player_id)
            for item in player.items:
                if item.id == meta["itemId"]:
                    item.health = meta["itemHealthAfter"]
            player.update_stats()
            player.last_update_time = self.event["created"]

        if event["type"] == EventType.HYPE_BUILT:
            self.stadium.hype = meta["after"]
            self.stadium.last_update_time = self.event["created"]

        if event["type"] in [EventType.PLAYER_HIDDEN_STAT_INCREASE, EventType.PLAYER_HIDDEN_STAT_DECREASE]:
            player_id = event["playerTags"][0]
            player = self.data.get_player(player_id)

            attr_name = stat_indices[meta["type"]]

            # we just set to "after" so doesn't matter if it's increase or decrease
            player.data[attr_name] = meta["after"]
            player.update_stats()
            player.last_update_time = self.event["created"]


    def find_start_of_inning_score(self, game_id, inning):
        for play in range(1000):
            update = self.data.get_update(game_id, play)
            if update:
                if update["inning"] == inning:
                    return update["awayScore"], update["homeScore"]

    def run(self, start_timestamp, end_timestamp, progress_callback):
        self.data.fetch_league_data(start_timestamp)
        feed_events = get_feed_between(start_timestamp, end_timestamp)

        for event in feed_events:
            if progress_callback:
                progress_callback()
            event["type"] = EventType(event["type"])
            self.handle(event)

        self.save_data()

    def roll(self, label, lower: float = 0, upper: float = 1, passed: Optional[bool] = None, threshold: Optional[float] = None) -> float:
        value = self.rng.next()
        self.print(f"{label}: {value}")

        if threshold is not None and passed is not None:
            if passed:
                upper = threshold
            else:
                lower = threshold

        if value < lower or value > upper:
            self.print("!!! warn: value {}={} out of bounds (should be within {}-{})".format(label, value, lower, upper))

        # hacky way to figure out what index this roll is in the overall list
        idx = 0
        if self.roll_log:
            if self.roll_log[-1].event_id == self.event["id"]:
                idx = self.roll_log[-1].index + 1

        log_obj = LoggedRoll(self.event["id"], idx, self.event["created"], label, lower, upper)
        self.roll_log.append(log_obj)
        return value

    def generate_player(self):
        self.roll("first name")
        self.roll("last name")
        for _ in range(26):
            self.roll("stat")
        self.roll("soul")
        self.roll("allergy")
        self.roll("fate")
        self.roll("ritual")
        self.roll("blood")
        self.roll("coffee")

    def save_data(self):
        for csv in self.csvs.values():
            csv.close()


def advance_bases(occupied, amount, up_to=4):
    occupied = [b + (amount if b < up_to else 0) for b in occupied]
    return [b for b in occupied if b < 3]


def make_base_map(update):
    bases = {}
    for i, pos in enumerate(update["basesOccupied"]):
        bases[pos] = update["baseRunners"][i]
    return bases


def force_advance(bases, start_at=0):
    new_bases = {}
    for i in range(start_at, 5):
        if i in bases:
            new_bases[i + 1] = bases[i]
    return new_bases


def calculate_advances(bases_before, bases_after, bases_hit):
    # this code sucks so much. i hate runner advances. they're nasty
    # (and i'm not even really using it)
    bases = dict(bases_before)
    for i in range(bases_hit):
        bases = force_advance(bases, i)

    if bases_hit > 0:
        # ignore the batter
        for i in range(bases_hit):
            if i in bases_after:
                del bases_after[i]
        # and anyone past home. todo for fifth base lmao
        for base in range(3, 6):
            if base in bases:
                del bases[base]

    third_scored = len(bases_after) < len(bases)

    rolls = []
    occupied = sorted(bases.keys(), reverse=True)
    for runner in occupied:
        player = bases[runner]

        is_eligible = runner + 1 not in bases
        if is_eligible:
            if runner == 2:
                did_advance = third_scored
            else:
                did_advance = runner + 1 in bases_after

            rolls.append((player, runner, did_advance))
            if did_advance:
                bases[runner + 1] = bases[runner]
                del bases[runner]

    return rolls


@dataclass
class LoggedRoll:
    event_id: str
    index: int
    timestamp: str
    roll_name: str
    lower_bound: float
    upper_bound: float<|MERGE_RESOLUTION|>--- conflicted
+++ resolved
@@ -721,15 +721,9 @@
                 "9291e5ce-a49f-44dc-9bb4-747bc783c351": 1,
                 "33415dda-9822-4bfd-b943-b8f7c4fb3af4": 1,
                 "0b82745a-e797-4256-9ce7-9868253a9e4b": 1,
-<<<<<<< HEAD
                 "4f8ce860-fb5e-4cff-8111-d687fa438876": 7,
-=======
-                "7cc6dbc2-a07f-48f9-8761-fddfbc0fcf66": 16,  # prize match
-                "95cf5ed9-4cec-44f2-8316-926c044b91e7": 10,  # prize match
-                "bcccb4bc-d725-489e-b4e8-b745040a7226": 11,  # prize match
                 "e0880bb0-60b2-4778-a209-977bd4b23ab6": 1,
                 "a12bbed2-68b4-4db0-b408-6727b28743c3": 1,
->>>>>>> dd3b7c8f
             }
 
             for _ in range(extra_start_rolls.get(self.game_id, 0)):
@@ -822,16 +816,8 @@
             # except the one at 2021-04-20T21:43:13.835Z, which has 0.
             # After that, it's apparently 1 per event.
             chests = {
-<<<<<<< HEAD
                 "2021-04-22T06:15:48.986Z": 12,
                 "2021-04-23T14:06:46.795Z": 12,
-=======
-                "2021-04-20T21:43:13.835Z": 375,
-                "2021-04-22T06:15:48.986Z": 362,
-                "2021-05-11T16:05:03.662Z": 397,
-                "2021-05-18T13:07:33.068Z": 350,
-                "2021-05-21T01:06:02.371Z": 361,
->>>>>>> dd3b7c8f
             }
 
             time = self.event["created"]
@@ -1933,12 +1919,8 @@
                     False,
                 )
 
-<<<<<<< HEAD
-            # Drained Stat for both Siphon & Blooddrain is: Pitching 0-0.25, Batting 0.25-0.5, Defense 0.5-0.75, Baserunning 0.75-1
-=======
             # Drained Stat for both Siphon & Blooddrain is:
             # Pitching 0-0.25, Batting 0.25-0.5, Defense 0.5-0.75, Baserunning 0.75-1
->>>>>>> dd3b7c8f
             if self.ty == EventType.BLOODDRAIN_SIPHON:
                 self.roll("which siphon")
                 target_roll = self.roll("Active or Passive Target")
@@ -2722,50 +2704,7 @@
                 self.log_roll(Csv.WEATHERPROC, "LootDrop", glitter_roll, True)
                 self.roll("receiving team")
                 self.roll("receiving player")
-
-<<<<<<< HEAD
                 self.create_item(self.event, ItemRollType.GLITTER)
-=======
-                # fmt: off
-                glitter_lengths = {
-                    "2021-04-13T04:11:43.211Z": 10,  # Leg Ring
-                    "2021-04-13T04:12:57.801Z": 11,  # Plant-Based Cap
-                    "2021-04-13T06:11:37.919Z": 5,   # Glove
-                    "2021-04-13T06:19:24.169Z": 5,   # Necklace - why is this 5 when the other necklace is 4???
-                    "2021-04-13T06:21:23.962Z": 10,  # Leg Ring
-                    "2021-04-13T20:04:51.632Z": 5,   # Glove
-                    "2021-04-13T23:09:03.266Z": 11,  # Inflatable Sunglasses
-                    "2021-04-13T23:15:49.175Z": 5,   # Cap
-                    "2021-04-14T03:02:56.577Z": 5,   # Cap
-                    "2021-04-14T03:08:02.423Z": 4,   # Sunglasses
-                    "2021-04-14T11:03:16.318Z": 4,   # Sunglasses
-                    "2021-04-14T11:11:16.266Z": 11,  # Bat of Vanity
-                    "2021-04-14T15:11:14.466Z": 5,   # Bat
-                    "2021-04-14T15:22:37.236Z": 12,  # Frosty Shoes
-                    "2021-04-14T18:21:47.306Z": 8,   # Parasitic Jersey
-                    "2021-04-14T21:13:25.144Z": 4,   # Necklace
-                    "2021-04-15T07:04:22.275Z": 5,   # Shoes
-                    "2021-04-15T07:08:27.800Z": 10,  # Leg Glove
-                    "2021-04-15T07:09:02.365Z": 12,  # Cryogenic Shoes
-                    "2021-04-15T07:11:27.306Z": 5,   # Ring
-                    "2021-04-15T09:21:46.071Z": 9,   # Golden Bat
-                    "2021-04-15T15:11:08.363Z": 5,   # Shoes
-                    "2021-04-15T22:21:35.826Z": 9,   # Shoes of Blaserunning
-                    "2021-04-16T04:02:46.484Z": 9,   # Parasitic Ring
-                    "2021-04-16T04:11:23.475Z": 13,  # Chaotic Jersey
-                    "2021-04-16T13:06:47.014Z": 13,  # Metaphorical Shoes
-                    "2021-04-20T09:00:31.366Z": 9,   # Parasitic Cap
-                    "2021-04-20T09:12:45.083Z": 15,  # Inflatable Plastic Bat
-                    "2021-04-20T13:00:31.463Z": 11,  # Brambly Glove
-                    "2021-04-20T13:23:25.792Z": 13,  # Metaphorical Shoes - why is this 13 when the other metaphorical shoes are 14??? # noqa: E501
-                    "2021-04-22T05:22:34.529Z": 9,   # Paper Shoes
-                    "2021-05-18T15:03:17.013Z": 5,   # Socks
-                    "2021-05-21T08:06:07.589Z": 9,   # Flickering Bat
-                }
-                # fmt: on
-                for _ in range(glitter_lengths.get(self.event["created"], 5)):
-                    self.roll("item")
->>>>>>> dd3b7c8f
                 return True
 
             else:
