--- conflicted
+++ resolved
@@ -54,12 +54,9 @@
                     "dp-basesloaded",
                     "advancement",
                     "bird-message",
-<<<<<<< HEAD
-                    "consumers"
-=======
+                    "consumers",
                     "groundout",
                     "haunted",
->>>>>>> 749f7b8f
                 ]
             }
         else:
@@ -1532,7 +1529,6 @@
                         self.log_roll("consumers", "Attack", attack_roll,
                                           True, attacked_team=team)
 
-<<<<<<< HEAD
                         attacked_player = self.data.get_player(
                             attacked_player_id)
 
@@ -1540,8 +1536,6 @@
                         self.log_roll("consumers", attacked_player.name,
                                     target_roll,
                                     True)
-=======
-                        target_roll = self.roll("target")
 
                         roster = [self.data.get_player(p) for p in team.data["lineup"] + team.data["rotation"]]
                         densities = [p.data["eDensity"] for p in roster]
@@ -1556,7 +1550,6 @@
                         if target.id != attacked_player.id:
                             self.error("incorrect consumer target (rolled {}, expected {})".format(target.name, attacked_player.name))
 
->>>>>>> 749f7b8f
                         for _ in range(25):
                             self.roll("stat change")
 
@@ -1903,13 +1896,10 @@
             runner_on_second_multiplier,
             runner_on_third,
             runner_on_third_multiplier,
-<<<<<<< HEAD
-            attacked_team
-=======
+            attacked_team,
             runner_on_third_hh,
             runner_on_third_hh_multiplier,
             self.next_update["basesOccupied"] if self.next_update else None,
->>>>>>> 749f7b8f
         )
 
     def setup_data(self, event):
