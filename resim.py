import math
import os
import re
import sys
import itertools

from data import (
    Base,
    Blood,
    EventType,
    GameData,
    Mod,
    ModType,
    NullUpdate,
    PlayerData,
    TeamData,
    Weather,
    get_feed_between,
)
from output import SaveCsv
from rng import Rng
from dataclasses import dataclass
from enum import Enum, unique
from typing import List
from formulas import (
    get_contact_strike_threshold,
    get_contact_ball_threshold,
    get_hr_threshold,
    get_strike_threshold,
    get_foul_threshold,
    StatRelevantData,
    get_swing_ball_threshold,
    get_swing_strike_threshold,
)
from item_gen import ItemRollType, roll_item


@unique
class Csv(Enum):
    """
    Tracks the .csv files we can log rolls for in Resim.
    """

    STRIKES = "strikes"
    FOULS = "fouls"
    TRIPLES = "triples"
    DOUBLES = "doubles"
    SWING_ON_BALL = "swing-on-ball"
    SWING_ON_STRIKE = "swing-on-strike"
    CONTACT = "contact"
    HR = "hr"
    STEAL_ATTEMPT = "steal_attempt"
    STEAL_SUCCESS = "steal_success"
    OUT = "out"
    FLY = "fly"
    PARTY = "party"
    BIRD_MESSAGE = "bird-message"
    CONSUMERS = "consumers"
    HITADVANCE = "hitadvance"
    FLYOUT = "flyout"
    GROUNDOUT = "groundout"
    GROUNDOUT_FORMULAS = "groundout_formulas"
    EXIT = "exit"
    ENTER = "enter"
    TRICK_ONE = "trick_one"
    TRICK_TWO = "trick_two"
    SWEET1 = "sweet1"
    SWEET2 = "sweet2"
    WEATHERPROC = "weatherproc"
    MODPROC = "modproc"
    BASE = "base"
    INSTINCTS = "instincts"
    PSYCHIC = "psychic"
    BSYCHIC = "bsychic"


class Resim:
    def __init__(self, rng, out_file, run_name, raise_on_errors=True, csvs_to_log=[]):
        object_cache = {}
        self.rng = rng
        self.out_file = out_file
        self.data = GameData()
        self.fetched_days = set()
        self.raise_on_errors = raise_on_errors
        self.update = NullUpdate()
        self.next_update = NullUpdate()

        self.is_strike = None
        self.strike_roll = None
        self.strike_threshold = None
        self.strikes = 0
        self.max_strikes = 3
        self.balls = 0
        self.max_balls = 4
        self.outs = 0
        self.max_outs = 3
        self.game_id = None
        self.play = None
        self.weather = Weather.VOID
        self.batter = self.data.get_player(None)
        self.pitcher = self.data.get_player(None)
        self.batting_team = self.data.get_team(None)
        self.pitching_team = self.data.get_team(None)
        self.home_team = self.data.get_team(None)
        self.away_team = self.data.get_team(None)
        self.stadium = self.data.get_stadium(None)
        self.pending_attractor = None

        if run_name:
            os.makedirs("roll_data", exist_ok=True)
            run_name = run_name.replace(":", "_")
            csvs_to_log = csvs_to_log or list(Csv)
            self.csvs = {csv: SaveCsv(run_name, csv.value, object_cache) for csv in Csv if csv in csvs_to_log}
        else:
            self.csvs = {}
        self.roll_log: List[LoggedRoll] = []

    def print(self, *args, **kwargs):
        if self.out_file is None:
            return
        print(*args, **kwargs, file=self.out_file)

    def error(self, *args, **kwargs):
        if not self.out_file:
            return
        if self.out_file != sys.stdout:
            print("Error: ", *args, **kwargs, file=self.out_file)
        print("Error: ", *args, **kwargs, file=sys.stderr)
        if self.raise_on_errors:
            error_string = " ".join(args)
            raise RuntimeError(error_string)

    def handle(self, event):
        self.setup_data(event)

        # hardcoding a fix for a data error - jands don't get the overperforming mod from earlbirds
        # in chron until after the game ends, but we need it earlier
        if self.game_id == "8577919c-4288-4404-bde2-694f5e7a38d1":
            jands = self.data.get_team("a37f9158-7f82-46bc-908c-c9e2dda7c33b")
            if not jands.has_mod(Mod.OVERPERFORMING):
                jands.add_mod(Mod.OVERPERFORMING, ModType.PERMANENT)
                jands.last_update_time = self.event["created"]

        # another workaround for bad data
        if self.game_id == "c608b5db-29ad-4216-a703-8f0627057523":
            caleb_novak = self.data.get_player("0eddd056-9d72-4804-bd60-53144b785d5c")
            if caleb_novak.has_mod(Mod.ELSEWHERE):
                caleb_novak.remove_mod(Mod.ELSEWHERE, ModType.PERMANENT)
                caleb_novak.last_update_time = self.event["created"]

        # sometimes we start a fragment in the middle of a game and we wanna make sure we have the proper blood type
        a_blood_type_overrides = {
            "0aa57b7d-d78f-4090-8f0e-9273c285e698": Mod.PSYCHIC,
            "d2e75d15-0348-4a2b-88ad-5a9205173494": Mod.PSYCHIC,
            "bb5ad5c8-22b7-41a4-83f9-47b8ed8825b2": Mod.LOVE,
        }
        if self.game_id in a_blood_type_overrides:
            blood_type = a_blood_type_overrides[self.game_id]
            shoe_thieves = self.data.get_team("bfd38797-8404-4b38-8b82-341da28b1f83")
            if not shoe_thieves.has_mod(blood_type):
                shoe_thieves.add_mod(blood_type, ModType.GAME)
                shoe_thieves.last_update_time = self.event["created"]

        self.print()
        if not self.update and self.play and self.play > 1:
            self.print("!!! missing update data")
        self.print(
            "===== {} {}/{} {}".format(
                event["created"],
                self.update["id"],
                self.update["playCount"],
                self.weather.name,
            )
        )
        self.print(f"===== {self.ty.value} {self.desc}")
        self.print(f"===== rng pos: {self.rng.get_state_str()}")

        # I have no idea why there's an extra roll here, but it works.
        if self.game_id == "e1fda957-f4ac-4188-835d-265a67b9585d" and self.play == 145:
            self.roll("???")

        event_adjustments = {
            "2021-04-14T15:11:07.771Z": -1,  # fix for missing data
            "2021-04-14T15:08:13.155Z": -1,  # fix for missing data
            "2021-04-14T17:06:28.047Z": -2,  # i don't know
            "2021-04-14T19:07:51.129Z": -2,  # may be attractor-relayed?
            "2021-04-20T12:00:00.931Z": -1,  # item damage at end of game??
            "2021-05-10T19:28:42.723Z": 1,
            "2021-05-17T23:10:48.902Z": 1,  # dp item damage rolls...?
            # "2021-05-21T01:02:36.430Z": 1,  # party time align?
            "2021-05-21T01:02:40.772Z": 1,
            # these three all seem double strike related, but i can't figure out why
            "2021-05-21T15:11:59.315Z": -1,
            "2021-05-21T15:18:16.240Z": -1,
            "2021-05-21T16:03:01.690Z": -1,
        }
        to_step = event_adjustments.get(self.event["created"])
        if to_step is not None:
            self.rng.step(to_step)
            time = self.event["created"]
            self.print(f"!!! CORRECTION: stepping {to_step} @ {time}")

        if self.handle_misc():
            return

        if self.handle_elsewhere_scattered():
            return

        if self.ty in [
            EventType.RETURN_FROM_ELSEWHERE,
        ]:
            # skipping elsewhere return
            return

        if self.batter:
            self.print(
                f"- batter mods: {self.batter.print_mods()} + "
                f"{self.batting_team.print_mods()} ({self.batter.name}) "
            )
        if self.pitcher:
            self.print(
                f"- pitcher mods: {self.pitcher.print_mods()} + "
                f"{self.pitching_team.print_mods()} ({self.pitcher.name})"
            )
        self.print(f"- stadium mods: {self.stadium.print_mods()} ({self.stadium.nickname})")

        if self.handle_batter_up():
            return

        if self.handle_weather():
            return

        if self.handle_party():
            return

        # has to be rolled after party
        if self.handle_flooding():
            return
        if self.handle_polarity():
            return

        if self.handle_consumers():
            return

        if self.handle_ballpark():
            return

        if self.ty == EventType.HIGH_PRESSURE_ON_OFF:
            # s14 high pressure proc, not sure when this should interrupt
            return

        if self.handle_steal():
            return

        if self.handle_electric():
            return

        # todo: don't know where this actually is - seems to be before mild at least
        if self.pitcher.has_mod(Mod.DEBT_THREE) and not self.batter.has_mod(Mod.COFFEE_PERIL):
            debt_roll = self.roll("debt")
            if self.ty == EventType.HIT_BY_PITCH:
                self.log_roll(
                    Csv.MODPROC,
                    "Bonk",
                    debt_roll,
                    True,
                )
                # debt success
                return True
            else:
                self.log_roll(
                    Csv.MODPROC,
                    "No Bonk",
                    debt_roll,
                    False,
                )

        if self.handle_bird_ambush():
            return

        if self.handle_mild():
            return

        if self.handle_charm():
            return

        self.is_strike = None
        if self.ty in [
            EventType.WALK,
            EventType.BALL,
            EventType.MILD_PITCH,
        ]:
            self.handle_ball()

        elif self.ty in [
            EventType.FLY_OUT,
            EventType.GROUND_OUT,
        ]:
            self.handle_out()

        elif self.ty in [
            EventType.STRIKEOUT,
            EventType.STRIKE,
        ]:
            self.handle_strike()

        elif self.ty in [EventType.HOME_RUN]:
            self.handle_hr()

        elif self.ty in [EventType.HIT]:
            self.handle_base_hit()

        elif self.ty in [EventType.FOUL_BALL]:
            self.handle_foul()

        else:
            self.print(f"!!! unknown type: {self.ty.value}")
        pass

        self.handle_batter_reverb()

        if self.pending_attractor:
            if self.pending_attractor and self.pending_attractor.has_mod(Mod.REDACTED):
                self.roll("attractor pitching stars")
                self.roll("attractor batting stars")
                self.roll("attractor baserunning stars")
                self.roll("attractor defense stars")
            self.pending_attractor = None

    def handle_misc(self):
        if (
            self.season >= 17
            and self.update["gameStartPhase"] < 0
            and self.next_update["gameStartPhase"] >= 0
            and self.ty != EventType.ADDED_MOD_FROM_OTHER_MOD
        ):
            min_roll, max_roll = (0, 0.017) if self.ty == EventType.PRIZE_MATCH else (0.017, 1)
            self.roll("prize match", min_roll, max_roll)

        PSYCHO_ACOUSTICS_PHASE_BY_SEASON = {
            13: 10,
            14: 11,
            15: 11,
            16: 11,
            17: 13,
            18: 13,
        }
        psycho_acoustics_phase = PSYCHO_ACOUSTICS_PHASE_BY_SEASON.get(self.season, 13)
        if (
            self.update["gameStartPhase"] < psycho_acoustics_phase
            and self.next_update["gameStartPhase"] >= psycho_acoustics_phase
            and self.ty != EventType.ADDED_MOD_FROM_OTHER_MOD
            and self.weather
            in [
                Weather.FEEDBACK,
                Weather.REVERB,
            ]
            and self.stadium.has_mod(Mod.PSYCHOACOUSTICS)
        ):
            self.print("away team mods:", self.away_team.print_mods(ModType.PERMANENT))
            self.roll("echo team mod")
        if self.ty in [
            EventType.HOME_FIELD_ADVANTAGE,
            EventType.BECOME_TRIPLE_THREAT,
            EventType.SOLAR_PANELS_AWAIT,
            EventType.SOLAR_PANELS_ACTIVATION,
            EventType.HOMEBODY,
            EventType.SUPERYUMMY,
            EventType.PERK,
            EventType.SHAME_DONOR,
            EventType.PSYCHO_ACOUSTICS,
            EventType.AMBITIOUS,
            EventType.LATE_TO_THE_PARTY,
            EventType.MIDDLING,
            EventType.SHAMING_RUN,
            EventType.EARLBIRD,
            EventType.PRIZE_MATCH,
            EventType.A_BLOOD_TYPE,
            EventType.COASTING,
        ]:
            if self.ty == EventType.PSYCHO_ACOUSTICS:
                self.roll("which mod?")
            if self.ty == EventType.A_BLOOD_TYPE:
                self.roll("a blood type")

            if self.ty == EventType.PRIZE_MATCH:
                self.create_item(self.event, ItemRollType.PRIZE)

            # skipping pregame messages
            return True
        if self.ty in [
            EventType.OVER_UNDER,
            EventType.UNDER_OVER,
            EventType.UNDERSEA,
            EventType.ADDED_MOD_FROM_OTHER_MOD,
            EventType.REMOVED_MODIFICATION,
            EventType.CHANGED_MODIFIER,
            EventType.REMOVED_MULTIPLE_MODIFICATIONS_ECHO,
            EventType.ADDED_MULTIPLE_MODIFICATIONS_ECHO,
        ]:
            # skipping mod added/removed
            return True
        if self.ty in [
            EventType.BLACK_HOLE,
            EventType.SUN2,
            EventType.SUN_2_OUTCOME,
            EventType.BLACK_HOLE_OUTCOME,
        ]:
            if self.ty == EventType.SUN2 and "catches some rays" in self.desc:
                self.roll("sun dialed target")

            if self.ty == EventType.BLACK_HOLE:
                if "is compressed by gamma" in self.desc:
                    self.roll("unholey target")
            # skipping sun 2 / black hole proc
            return True
        if self.ty in [
            EventType.PLAYER_STAT_INCREASE,
            EventType.PLAYER_STAT_DECREASE,
        ]:
            if "are Bottom Dwellers" in self.desc:
                team = self.data.get_team(self.event["teamTags"][0])
                # boost amounts are 0.04 * roll + 0.01, rolled in this order:
                # Omniscience, Tenaciousness, Watchfulness, Anticapitalism, Chasiness,
                # Shakespearianism, Suppression, Unthwackability, Coldness, Overpowerment, Ruthlessness,
                # Base Thirst, Laserlikeness, Ground Friction, Continuation, Indulgence,
                # Tragicness, Buoyancy, Thwackability, Moxie, Divinity, Musclitude, Patheticism, Martyrdom, Cinnamon
                for player_id in team.lineup:
                    for _ in range(25):
                        self.roll("stat")
                for player_id in team.rotation:
                    for _ in range(25):
                        self.roll("stat")

            if "re-congealed differently" in self.desc:
                for _ in range(25):
                    self.roll("stat")

            if "is Partying" in self.desc:
                # we want to roll this only if this is a *holiday inning* party, and we currently have no nice way of seeing that
                # we can check the date, but after_party is also a thing. and there's at least one occasion where a player has both, and we can't disambiguate
                team = self.data.get_team(self.event["teamTags"][0])
                if (
                    not team.has_mod(Mod.PARTY_TIME) and not team.has_mod(Mod.AFTER_PARTY) and self.day < 27
                ) or self.event["created"] in [
                    "2021-05-17T21:21:21.303Z",
                    "2021-05-17T21:22:11.076Z",
                ]:
                    # this is a holiday inning party (why 26?)
                    for _ in range(26):
                        self.roll("stat")

            if "entered the Shadows" in self.desc:
                # fax machine dunk
                for _ in range(25):
                    self.roll("stat")

            # skip party/consumer stat change
            return True
        if self.ty in [
            EventType.PLAYER_BORN_FROM_INCINERATION,
            EventType.ENTER_HALL_OF_FLAME,
            EventType.EXIT_HALL_OF_FLAME,
            EventType.PLAYER_HATCHED,
        ]:
            # skipping incineration stuff
            return True
        if self.ty in [
            EventType.PLAYER_REMOVED_FROM_TEAM,
            EventType.MODIFICATION_CHANGE,
        ]:
            # skipping echo/static
            return True
        if self.ty == EventType.INCINERATION and "parent" in self.event["metadata"]:
            # incin has two events and one's a subevent so ignore one of them
            return True
        if self.ty == EventType.PITCHER_CHANGE:
            # s skipping pitcher change?
            return True
        if self.ty in [
            EventType.REMOVED_MOD,
            EventType.PLAYER_MOVE,
            EventType.INVESTIGATION_PROGRESS,
            EventType.ENTERING_CRIMESCENE,
        ]:
            return True

        if self.ty == EventType.EXISTING_PLAYER_ADDED_TO_ILB:
            if "pulled through the Rift" in self.desc:
                # The Second Wyatt Masoning
                # The rolls normally assigned to "Let's Go" happen before the Second Wyatt Masoning
                if self.desc == "Wyatt Mason was pulled through the Rift.":
                    for _ in range(12):
                        self.roll("game start")
                self.generate_player()
            return True
        if self.ty in [
            EventType.PLAYER_ADDED_TO_TEAM,
            EventType.BIG_DEAL,
            EventType.WON_INTERNET_SERIES,
            EventType.UNDEFINED_TYPE,
        ]:
            # skip postseason
            return True
        if self.ty == EventType.POSTSEASON_SPOT:
            self.generate_player()
            return True
        if self.ty in [
            EventType.REVERB_ROTATION_SHUFFLE,
            EventType.REVERB_FULL_SHUFFLE,
            EventType.REVERB_LINEUP_SHUFFLE,
        ]:
            # skip reverb
            self.data.fetch_teams(self.event["created"], 30)
            return True
        if self.ty == EventType.PLAYER_TRADED:
            # skip feedback
            return True
        if self.ty in [EventType.INNING_END]:
            # skipping inning outing
            if self.update["inning"] == 2:
                # so if this *is* a coffee 3s game the pitchers are definitely gonna have the mod
                # even if we pulled too early to catch it getting added. so i'm cheating here who cares

                # it's also specifically permanent mods, not seasonal mods that may or may not be echoed/received
                self.print(
                    f"home pitcher mods: {self.home_pitcher.print_mods(ModType.PERMANENT)} "
                    f"({self.home_pitcher.name})"
                )
                self.print(
                    f"away pitcher mods: {self.away_pitcher.print_mods(ModType.PERMANENT)} "
                    f"({self.away_pitcher.name})"
                )
                if self.home_pitcher.has_mod(Mod.TRIPLE_THREAT, ModType.PERMANENT) or self.weather == Weather.COFFEE_3S:
                    self.roll("remove home pitcher triple threat")
                if self.away_pitcher.has_mod(Mod.TRIPLE_THREAT, ModType.PERMANENT) or self.weather == Weather.COFFEE_3S:
                    self.roll("remove away pitcher triple threat")
            # todo: salmon
            return True
        if self.ty in [EventType.HALF_INNING]:
            # skipping top-of/bottom-of
            if self.weather == Weather.SALMON:
                self.try_roll_salmon()

            if self.next_update["topOfInning"]:
                is_holiday = self.next_update.get("state", {}).get("holidayInning")
                # if this was a holiday inning then we already rolled in the block below

                # hm was ratified in the season 18 election
                has_hotel_motel = self.stadium.has_mod(Mod.HOTEL_MOTEL) or self.season >= 18
                if has_hotel_motel and not is_holiday and self.day < 27:
                    hotel_roll = self.roll("hotel motel")
                    self.log_roll(Csv.MODPROC, "Notel", hotel_roll, False)

            return True

        if self.ty == EventType.SALMON_SWIM:
            salmon_roll = self.roll("salmon")
            self.log_roll(Csv.WEATHERPROC, "Salmon", salmon_roll, True)

            # special case for a weird starting point with missing data
            last_inning = self.update["inning"]
            last_inning_away_score, last_inning_home_score = self.find_start_of_inning_score(self.game_id, last_inning)
            current_away_score, current_home_score = (
                self.update["awayScore"],
                self.update["homeScore"],
            )

            # todo: figure out order here
            if current_away_score != last_inning_away_score:
                self.roll("reset runs (away)")
            if current_home_score != last_inning_home_score:
                self.roll("reset runs (home)")

            if self.season >= 15:
                self.roll("reset items? idk?")

            if self.event["created"] in [
                "2021-05-20T23:02:11.327Z",
                # these two are probably not the same reason
                "2021-04-13T01:06:52.165Z",
                "2021-04-13T01:28:04.005Z",
            ]:
                self.roll("extra for some reason")

            if (
                "was restored!" in self.desc
                or "were restored!" in self.desc
                or "were restored!" in self.desc
                or "was repaired." in self.desc
                or "were repaired." in self.desc
            ):
                self.roll("restore item??")
                self.roll("restore item??")
                self.roll("restore item??")

            if self.stadium.has_mod(Mod.SALMON_CANNONS):
                self.roll("salmon cannons")

                if "caught in the bind!" in self.desc:
                    self.roll("salmon cannons player")

                    if self.event["created"] == "2021-05-20T10:21:04.424Z":
                        # sigh.
                        self.roll("undertaker")
                        self.roll("undertaker")
            return True

        if self.ty == EventType.HOLIDAY_INNING:
            hotel_roll = self.roll("hotel motel")  # success
            self.log_roll(Csv.MODPROC, "Hotel", hotel_roll, True)
            return True

        if self.ty in [
            EventType.GAME_END,
            EventType.ADDED_MOD,
            EventType.REMOVED_MOD,
            EventType.MOD_EXPIRES,
            EventType.FINAL_STANDINGS,
            EventType.TEAM_WAS_SHAMED,
            EventType.TEAM_DID_SHAME,
            EventType.ELIMINATED_FROM_POSTSEASON,
            EventType.POSTSEASON_ADVANCE,
            EventType.HYPE_BUILT,
        ]:
            # skipping game end

            if self.ty == EventType.GAME_END and self.weather.is_coffee():
                # end of coffee game redaction
                rosters = (
                    self.home_team.lineup + self.home_team.rotation + self.away_team.lineup + self.away_team.rotation
                )
                for player_id in rosters:
                    player = self.data.get_player(player_id)
                    if player.has_mod(Mod.COFFEE_PERIL) and not player.has_mod(Mod.FORCE):
                        self.roll(f"redaction ({player.name})")

            return True
        if self.ty in [EventType.LETS_GO]:
            # game start - probably like, postseason weather gen
            if self.event["day"] >= 99:
                self.roll("game start")

            if self.event["day"] != 98 and (
                # These rolls happen before the Second Wyatt Masoning
                self.event["season"] != 13
                or self.event["day"] != 72
            ):
                # *why*
                self.roll("game start")

            # todo: figure out the real logic here, i'm sure there's some
            extra_start_rolls = {
                "e07d8602-ec51-4ef6-be20-4a07da6b457e": 1,
                "3c1b4d10-78af-4b8e-a9f5-e6ea2d50e5c4": 1,
                "196f195c-f8b2-44e9-b117-a7a46de390cd": 1,
                "502d6a06-1975-4c70-94d6-bdf9e31aaec6": 1,
                "2dff1e11-c2b9-4423-9930-6bb96d1a72d7": 1,
                "c09fbaf1-c068-45a5-b644-e481f18be0bd": 216,  # ...earlsiesta reading???
                "94785708-7b40-47b7-a258-9ce10a157395": 9,  # earlsiesta reading
                "e39803d0-add7-43cb-b472-04f04e4b0935": 1,
                "3ff91111-7862-442e-aa59-c338871c63fe": 2,
                "1514e79b-e14b-45e0-aada-dad2ba4d753d": 1,
                "a327e425-aaf4-4199-8292-bba0ec4a226a": 2,
                "d03ad239-25ee-41bf-a1d3-6e087f302171": 1,
                "b2bb8e5c-358f-448b-bbf3-7c8c33148107": 1,
                "bf35c2a3-61f3-49e2-b693-9e7ead9a2f8e": 1,
                "5b9dcdb4-db02-400a-9d6d-55713939332f": 1,
                "9ded2295-da80-4395-9f70-92f5bdae38a1": 1,
                "893edab1-9100-4164-a72c-3d2ace026f8a": 1,
                "adcbbf30-de0d-4df2-ad93-7d91d6daaa6a": 1,
                "cb7dd13c-bf04-4bb1-a53a-cf478bc2e26c": 2,
                "2fabc7aa-8c17-4b8b-aa10-bb1a7af90d82": 1,
                "eb441ce0-6768-4463-a997-817381b176fe": 1,
                "0633f858-d1cb-4ba2-a04b-6b035767bed5": 1,
                "e2a7f575-b165-485f-b1c9-39a3c8edacbf": 1,
                "883b56f8-d470-4a9f-b709-7647ffcac4cc": 1,
                "f39fc061-5485-4140-9ec0-92d716c1fa67": 1,
                "ca53fd25-ed06-4d6d-b0ae-80d0a1b58ed1": 2,
                "a581bfd7-725f-49a3-83ff-dc98806ef262": 1,
                "0cde3960-b7dd-4df2-b469-5274be158563": 1,
                "8a90bd4b-9f51-4c2e-9c24-882dabdfe932": 1,
                "0a79fdbb-73ca-4b8e-8696-10776d75cd0f": 1,
                "42fb4a2e-c471-4f2c-96b4-e0319e3f9aa0": 1,
                "a2d9e7c4-9a4e-4573-ac13-90f1fa64c13d": 0,
                "662e2383-1b5e-4a46-9598-da4a574f58ae": 1,
                "c27b5393-4910-4a8c-a6a5-93cce32fe30a": 1,
                "bd9c9d74-39c8-4195-8777-06b49c2f912a": 1,
                "0aa716c9-9745-4606-bbdc-34d4b1845f0c": 1,
                "1ae97925-6db8-47ad-8216-fc872b12a7dc": 2,
                "957acc90-52f2-4c07-bac2-a92696acea37": 220,  # earlsiesta reading
                "3e35defb-51c0-48ad-87bc-3a36c63b951c": 1,
                "be04f619-f595-46c5-8b8c-87befc1418fa": 221,  # earlsiesta reading
                "9b46f551-1e5c-4482-8ac1-81d4e36df31a": 1,
                "e7387f25-31f7-4047-83b7-7770f166a6ef": 1,
                "f628e63b-dcc2-45bc-b16a-ff053d4ece0b": 1,
                "72b41d5c-7e97-4ee1-b5a3-5a01aaf5f043": 2,
                "54055971-2287-4f34-abb1-0a21aeb1a994": 1,
                "de996e83-6584-4312-8e2b-613e4c8bb0ee": 1,
                "78838e9a-16b2-4733-8194-c629eb57d803": 1,
                "4ed7ce17-f47d-41ce-aad3-1089ab54bd2c": 2,
                "9a5b1658-0924-43ef-a417-e7de8076a57c": 1,
                "e1c383ab-efc0-49ad-91e2-3d29cca47a90": 1,
                "b62e2bd0-333e-4462-a84d-5aecabd0c1bc": 1,
                "45f65a7f-ed58-4482-8139-92d2e2ef7bfa": 1,
                "9291e5ce-a49f-44dc-9bb4-747bc783c351": 1,
                "33415dda-9822-4bfd-b943-b8f7c4fb3af4": 1,
                "0b82745a-e797-4256-9ce7-9868253a9e4b": 1,
                "4f8ce860-fb5e-4cff-8111-d687fa438876": 7,
            }

            for _ in range(extra_start_rolls.get(self.game_id, 0)):
                self.roll(f"align start {self.game_id} day {self.day}")

            return True
        if self.ty in [EventType.PLAY_BALL]:
            # play ball (already handled above but we want to fetch a tiny tick later)
            if self.event["day"] not in self.fetched_days:
                self.fetched_days.add(self.event["day"])

                timestamp = self.event["created"]
                self.data.fetch_league_data(timestamp, 20)

            for team_id in [self.next_update["homeTeam"], self.next_update["awayTeam"]]:
                team = self.data.get_team(team_id)
                prev_pitcher_id = team.rotation[(team.rotation_slot - 2) % len(team.rotation)]
                prev_pitcher = self.data.get_player(prev_pitcher_id)
                if prev_pitcher.has_mod(Mod.SHELLED):
                    # don't roll immediately after sixpack receives shelled, for some reason that doesn't trigger it
                    # and not in postseason either
                    if self.game_id != "31ae7c75-b30a-49b1-bddd-b40e3ebd518e" and self.day < 99:
                        self.roll("extra roll for shelled pitcher")
            return True
        if self.ty in [EventType.FLAG_PLANTED]:
            for _ in range(11):
                self.roll("flag planted")
            return True
        if self.ty in [EventType.RENOVATION_BUILT]:
            if "% more " in self.desc or "% less " in self.desc:
                self.roll("stat change")
            return True
        if self.ty == EventType.TAROT_READING:
            return True
        if self.ty == EventType.LOVERS_LINEUP_OPTIMIZED:
            return True
        if self.ty in [EventType.EMERGENCY_ALERT, EventType.BIG_DEAL]:
            if "NEW CHALLENGERS SURFACE" in self.desc:
                # might be placing teams into divisions? divine favor? idk
                self.roll("breach team stuff")
                self.roll("breach team stuff")
                self.roll("breach team stuff")
                self.roll("breach team stuff")
                self.roll("breach team stuff")
                self.roll("breach team stuff")
                self.roll("breach team stuff")
                self.roll("breach team stuff")
                self.roll("breach team stuff")
                self.roll("breach team stuff")

                for i in range(3):  # worms-mechs-georgias
                    for j in range(9 + 5 + 11):  # lineup+rotation+shadows
                        for k in range(2 + 26 + 6):  # name+stats+interview
                            # todo: label this nicer, but these *do* line up as expected
                            self.roll(f"breach team player gen (team {i} player {j})")

                # i have no clue what this is but it makes day 73 line up.
                for _ in range(339):
                    self.roll("something else")
            return True
        if self.ty == EventType.TEAM_JOINED_LEAGUE:
            return True
        if self.ty in [
            EventType.ITEM_BREAKS,
            EventType.ITEM_DAMAGE,
            EventType.PLAYER_GAINED_ITEM,
            EventType.PLAYER_LOST_ITEM,
            EventType.BROKEN_ITEM_REPAIRED,
            EventType.DAMAGED_ITEM_REPAIRED,
        ]:
            if self.ty in [EventType.ITEM_BREAKS, EventType.ITEM_DAMAGE] and "CONSUMERS" not in self.desc:
                self.roll("which item")

            if self.ty == EventType.PLAYER_GAINED_ITEM and "gained the Prized" in self.desc:
                # prize match reward
                self.roll("prize target")

            if self.ty == EventType.PLAYER_GAINED_ITEM and "The Community Chest Opens" in self.desc:
                self.create_item(self.event, ItemRollType.CHEST)
            return True
        if self.ty == EventType.PLAYER_SWAP:
            return True
        if self.ty in [EventType.PLAYER_HIDDEN_STAT_INCREASE, EventType.PLAYER_HIDDEN_STAT_DECREASE]:
            return True
        if self.ty == EventType.WEATHER_CHANGE:
            return True
        if self.ty == EventType.COMMUNITY_CHEST_GAME_EVENT:
            # It looks like before season 18 there are 12 rolls after all of the items are created
            # regardless of the number of COMMUNITY_CHEST_GAME_EVENTs,
            # except the one at 2021-04-20T21:43:13.835Z, which has 0.
            # After that, it's apparently 1 per event.
            chests = {
                "2021-04-22T06:15:48.986Z": 12,
                "2021-04-23T14:06:46.795Z": 12,
            }

            time = self.event["created"]
            to_step = chests.get(time)
            if to_step:
                self.print(f"!!! stepping {to_step} @ {time} for Community Chest")
                self.rng.step(to_step)
            elif self.season >= 17:
                self.roll("?????")

            # todo: properly handle the item changes
            if self.event["created"] == "2021-05-11T16:05:03.662Z":
                steph_weeks = self.data.get_player("18f45a1b-76eb-4b59-a275-c64cf62afce0")
                steph_weeks.add_mod(Mod.CAREFUL, ModType.ITEM)
                steph_weeks.last_update_time = self.event["created"]

            if self.event["created"] == "2021-05-18T13:07:33.068Z":
                aldon_cashmoney_ii = self.data.get_player("194a78fd-3aa7-4356-8ba0-b9fdcbc0ea85")
                aldon_cashmoney_ii.add_mod(Mod.CAREFUL, ModType.ITEM)
                aldon_cashmoney_ii.last_update_time = self.event["created"]
            return True

    def handle_polarity(self):
        if self.weather.is_polarity():
            # polarity +/-
            polarity_roll = self.roll("polarity")

            if self.ty == EventType.POLARITY_SHIFT:
                self.log_roll(Csv.WEATHERPROC, "Switch", polarity_roll, True)
                return True
            else:
                self.log_roll(Csv.WEATHERPROC, "NoSwitch", polarity_roll, False)

    def handle_bird_ambush(self):
        if self.weather == Weather.BIRDS:
            # todo: does this go here or nah
            # self.print("bird ambush eligible? {}s/{}b/{}o".format(self.strikes, self.balls, self.outs))
            if self.strikes == 0:
                ambush_roll = self.roll("bird ambush")
                if self.ty == EventType.FRIEND_OF_CROWS:
                    self.log_roll(
                        Csv.MODPROC,
                        "Ambushed",
                        ambush_roll,
                        True,
                    )
                    self.handle_batter_reverb()  # i guess???

                    self.damage(self.batter, "batter")  # todo: who?
                    return True

                if self.pitcher.has_mod(Mod.FRIEND_OF_CROWS) and self.ty != EventType.FRIEND_OF_CROWS:
                    self.log_roll(
                        Csv.MODPROC,
                        "NoBush",
                        ambush_roll,
                        False,
                    )

    def handle_charm(self):
        pitch_charm_eligible = self.update["atBatBalls"] == 0 and self.update["atBatStrikes"] == 0
        batter_charm_eligible = self.batting_team.has_mod(Mod.LOVE) and pitch_charm_eligible
        pitcher_charm_eligible = self.pitching_team.has_mod(Mod.LOVE) and pitch_charm_eligible

        # before season 16, love blood only proc'd when the player also had love blood
        if self.event["season"] < 15:
            if self.batter.blood != Blood.LOVE:
                batter_charm_eligible = False

            if self.pitcher.blood != Blood.LOVE:
                pitcher_charm_eligible = False

        if pitcher_charm_eligible:
            charm_roll = self.roll("charm")

            if " charmed " in self.desc:
                self.log_roll(
                    Csv.MODPROC,
                    "Charmed",
                    charm_roll,
                    True,
                )

                # on this event aldon cashmoney ii (batter) is careful and we still want these rolls
                # adding an exception here because i don't dare tweak this code right now lol
                if self.event["created"] != "2021-05-19T00:07:02.942Z":
                    self.damage(self.batter, "batter")
                    self.damage(self.batter, "batter")
                    self.damage(self.batter, "batter")
                else:
                    self.roll("charm item damage???")
                    self.roll("charm item damage???")
                    # self.roll("charm item damage???")

                # okay so this might need to be a proper "handle_batter_reverb" but i don't trust this
                # so uhhh
                if self.event["created"] == "2021-05-21T01:22:53.936Z":
                    self.roll("kennedy loser batter reverb???")
                return True

            else:
                self.log_roll(
                    Csv.MODPROC,
                    "NoCharm",
                    charm_roll,
                    False,
                )

        if batter_charm_eligible:
            charm_roll = self.roll("charm")
            if " charms " in self.desc:
                self.log_roll(
                    Csv.MODPROC,
                    "Charmed",
                    charm_roll,
                    True,
                )
                self.damage(self.batter, "batter")
                self.damage(self.batter, "batter")
                self.damage(self.pitcher, "pitcher")
                self.damage(self.pitcher, "pitcher")

                if "scores!" in self.desc:
                    last_runner = self.data.get_player(self.update["baseRunners"][0])
                    self.damage(last_runner, "runner")

                self.handle_batter_reverb()  # apparently don mitchell can do this.
                return True

    def handle_electric(self):
        # todo: don't roll this if <s15 and batter doesn't have electric blood?
        # only case here would be baldwin breadwinner in s14 but it seems to work okay?
        if self.batting_team.has_mod(Mod.ELECTRIC) and self.update["atBatStrikes"] > 0:
            electric_roll = self.roll("electric")
            if self.ty == EventType.STRIKE_ZAPPED:
                self.log_roll(Csv.MODPROC, "Zap", electric_roll, True)
            if self.ty != EventType.STRIKE_ZAPPED:
                self.log_roll(Csv.MODPROC, "NoZap", electric_roll, False)

        if self.ty == EventType.STRIKE_ZAPPED:
            # successful zap!
            return True

    def handle_batter_reverb(self):
        if self.batter and self.batter.has_mod(Mod.REVERBERATING):
            is_at_bat_end = self.ty in [
                EventType.WALK,
                EventType.STRIKEOUT,
                EventType.FLY_OUT,
                EventType.GROUND_OUT,
                EventType.FRIEND_OF_CROWS,
            ]  # ambush i guess
            # s14: hrs/hits (type 9/10) do not trigger reverberating, this probably changed later
            # home runs might not either?

            if self.ty in [
                EventType.HOME_RUN,
                EventType.HIT,
            ]:
                # self.print("!!! warn: no reverb on hit?")
                is_at_bat_end = False

            if is_at_bat_end:
                self.roll("at bat reverb")

    def handle_mild(self):
        mild_roll = self.roll("mild")
        if self.ty == EventType.MILD_PITCH:
            # skipping mild proc

            self.log_roll(Csv.MODPROC, "Mild", mild_roll, True)

            for base, runner_id in zip(self.update["basesOccupied"], self.update["baseRunners"]):
                runner = self.data.get_player(runner_id)
                self.damage(runner, "runner")
                if base == Base.THIRD:
                    self.damage(runner, "runner")

            if "draws a walk." in self.desc:
                # todo: what are these? we may never know... sample size etc
                self.damage(self.batter, "batter")
                self.damage(self.batter, "batter")

            return True

        elif self.pitcher.has_mod(Mod.WILD) and self.ty != EventType.MILD_PITCH:
            self.log_roll(Csv.MODPROC, "NoMild", mild_roll, False)

    def roll_hr(self, is_hr):
        roll = self.roll("home run")

        threshold = get_hr_threshold(
            self.batter, self.batting_team, self.pitcher, self.pitching_team, self.stadium, self.get_stat_meta()
        )
        if is_hr and roll > threshold:
            self.print("!!! warn: home run roll too high ({} > {})".format(roll, threshold))
        elif not is_hr and roll < threshold:
            self.print("!!! warn: home run roll too low ({} < {})".format(roll, threshold))
        return roll

    def roll_swing(self, did_swing: bool):
        roll = self.roll("swing")

        if self.is_strike:
            threshold = get_swing_strike_threshold(
                self.batter, self.batting_team, self.pitcher, self.pitching_team, self.stadium, self.get_stat_meta()
            )
        else:
            threshold = get_swing_ball_threshold(
                self.batter, self.batting_team, self.pitcher, self.pitching_team, self.stadium, self.get_stat_meta()
            )

        can_swing = True
        if self.batting_team.has_mod(Mod.O_NO) and self.strikes == self.max_strikes - 1:
            can_swing = False

        if can_swing:
            if did_swing and roll > threshold:
                self.print(
                    "!!! warn: swing on {} roll too high ({} > {})".format(
                        "strike" if self.is_strike else "ball", roll, threshold
                    )
                )
            elif not did_swing and roll < threshold:
                self.print(
                    "!!! warn: swing on {} roll too low ({} < {})".format(
                        "strike" if self.is_strike else "ball", roll, threshold
                    )
                )

        return roll

    def roll_contact(self, did_contact: bool):
        roll = self.roll("contact")

        if self.is_strike:
            threshold = get_contact_strike_threshold(
                self.batter, self.batting_team, self.pitcher, self.pitching_team, self.stadium, self.get_stat_meta()
            )
        else:
            threshold = get_contact_ball_threshold(
                self.batter, self.batting_team, self.pitcher, self.pitching_team, self.stadium, self.get_stat_meta()
            )

        if not (self.batting_team.has_mod(Mod.O_NO) and self.strikes == self.max_strikes - 1):
            if did_contact and roll > threshold:
                self.print(
                    "!!! warn: contact on {} roll too high ({} > {})".format(
                        "strike" if self.is_strike else "ball", roll, threshold
                    )
                )
            elif not did_contact and roll < threshold:
                self.print(
                    "!!! warn: contact on {} roll too low ({} < {})".format(
                        "strike" if self.is_strike else "ball", roll, threshold
                    )
                )

        return roll

    def handle_ball(self):
        value = self.throw_pitch("ball")
        if "uses a Mind Trick" not in self.desc:
            self.log_roll(Csv.STRIKES, "Ball", value, False)

        if not self.is_flinching():
            swing_roll = self.roll_swing(False)
            if swing_roll < 0.05:
                self.print("!!! very low swing roll on ball")
            self.log_roll(Csv.SWING_ON_BALL, "Ball", swing_roll, False)

        if self.ty == EventType.WALK:
            if "uses a Mind Trick" in self.desc:
                # batter successfully converted strikeout to walk
                if "strikes out swinging." in self.desc:
                    psychiccontact_roll = self.roll("psychiccontact")

                bsychic_roll = self.roll("bsychic")
                self.log_roll(Csv.BSYCHIC, "Success", bsychic_roll, True)

                if "draws a walk." in self.desc:
                    # a walk converted to a strikeout, that still registers as a walk type
                    # this shouldn't even be possible but occurs exactly 8 times ever...?
                    self.roll("i don't even know anymore")

            # pitchers: convert walk to strikeout (failed)
            elif self.pitching_team.has_mod("PSYCHIC"):
                psychic_roll = self.roll("walk-strikeout")
                self.log_roll(Csv.PSYCHIC, "Fail", psychic_roll, False)

        if self.ty == EventType.WALK:

            if self.batting_team.has_mod(Mod.BASE_INSTINCTS):
                instinct_roll = self.roll("base instincts")

                if "Base Instincts take them directly to" in self.desc:
                    self.log_roll(Csv.MODPROC, "Walk", instinct_roll, True)
                    base_roll = self.roll("which base")
                    base_two_roll = self.roll("which base")

                    if "Base Instincts take them directly to second base!" in self.desc:
                        # Note: The fielder roll is used here as the formula multiplies two rolls together
                        # and this is the easiest way to log two rolls at once
                        self.log_roll(
                            Csv.INSTINCTS,
                            "Second",
                            base_two_roll,
                            False,
                            fielder_roll=base_roll,
                            fielder=self.get_fielder_for_roll(base_roll),
                        )
                    if "Base Instincts take them directly to third base!" in self.desc:
                        self.log_roll(
                            Csv.INSTINCTS,
                            "Third",
                            base_two_roll,
                            True,
                            fielder_roll=base_roll,
                            fielder=self.get_fielder_for_roll(base_roll),
                        )
                if "Base Instincts take them directly to" not in self.desc:
                    self.log_roll(Csv.MODPROC, "Balk", instinct_roll, False)

            for base, runner_id in zip(self.update["basesOccupied"], self.update["baseRunners"]):
                runner = self.data.get_player(runner_id)
                if base == Base.THIRD:
                    if runner.raw_name in self.desc and "scores" in self.desc:
                        self.damage(runner, "runner")
                if base == Base.SECOND and "Base Instincts" in self.desc and "scores" in self.desc:
                    if runner.raw_name in self.desc:
                        self.damage(runner, "runner")
                if base == Base.FIRST and "Base Instincts" in self.desc and "scores" in self.desc:
                    if runner.raw_name in self.desc:
                        self.damage(runner, "runner")

            self.damage(self.batter, "batter")
        self.damage(self.pitcher, "pitcher")

    def handle_strike(self):
        if ", swinging" in self.desc or "strikes out swinging." in self.desc:
            self.throw_pitch()
            if not self.is_flinching():
                swing_roll = self.roll_swing(True)
                self.log_roll(
                    Csv.SWING_ON_STRIKE if self.is_strike else Csv.SWING_ON_BALL,
                    "StrikeSwinging",
                    swing_roll,
                    True,
                )

            contact_roll = self.roll_contact(False)
            self.log_roll(Csv.CONTACT, "StrikeSwinging", contact_roll, False)
        elif ", looking" in self.desc or "strikes out looking." in self.desc:
            value = self.throw_pitch("strike")
            if "uses a Mind Trick" not in self.desc:
                self.log_roll(Csv.STRIKES, "StrikeLooking", value, True)
            if "uses a Mind Trick" in self.desc:
                self.log_roll(Csv.STRIKES, "PsyBall", value, False)

            if not self.is_flinching():
                swing_roll = self.roll_swing(False)
                self.log_roll(Csv.SWING_ON_STRIKE, "StrikeLooking", swing_roll, False)

        if "strikes out thinking." in self.desc:
            # pitcher: convert walk to strikeout (success)
            # not logging these rn
            self.roll("strike")
            self.roll("swing")
            mindtrick_roll = self.roll("Psychic")
            self.log_roll(Csv.PSYCHIC, "Success", mindtrick_roll, True)

        elif ", flinching" in self.desc:
            value = self.throw_pitch("strike")
            self.log_roll(Csv.STRIKES, "StrikeFlinching", value, True)

        elif "strikes out" in self.desc:
            # batters: convert strikeout to walk (failed)
            if self.batting_team.has_mod(Mod.PSYCHIC):
                bpsychic_roll = self.roll("strikeout-walk")
                self.log_roll(
                    Csv.BSYCHIC,
                    "Fail",
                    bpsychic_roll,
                    False,
                )

            if self.pitcher.has_mod(Mod.PARASITE) and self.weather == Weather.BLOODDRAIN:
                self.roll("parasite")  # can't remember what this is

        self.damage(self.pitcher, "pitcher")

    def try_roll_salmon(self):
        # don't reroll if we *just* reset
        if "The Salmon swim upstream!" in self.update["lastUpdate"]:
            return

        last_inning = self.next_update["inning"] - 1
        if self.weather == Weather.SALMON and last_inning >= 0 and not self.update["topOfInning"]:
            last_inning_away_score, last_inning_home_score = self.find_start_of_inning_score(self.game_id, last_inning)
            current_away_score, current_home_score = (
                self.next_update["awayScore"],
                self.next_update["homeScore"],
            )

            # only roll salmon if the last inning had any scores, but also we have to dig into game history to find this
            # how does the sim do it? no idea. i'm cheating.
            if current_away_score != last_inning_away_score or current_home_score != last_inning_home_score:
                salmon_roll = self.roll("salmon")
                self.log_roll(Csv.WEATHERPROC, "NoSalmon", salmon_roll, False)

    def is_flinching(self):
        return self.batter.has_mod(Mod.FLINCH) and self.strikes == 0

    def get_fielder_for_roll(self, fielder_roll: float):
        candidates = [self.data.get_player(player) for player in self.pitching_team.lineup]
        candidates = [c for c in candidates if not c.has_mod(Mod.ELSEWHERE)]

        return candidates[math.floor(fielder_roll * len(candidates))]

    def handle_out(self):
        self.throw_pitch()
        if not self.is_flinching():
            swing_roll = self.roll_swing(True)
            self.log_roll(
                Csv.SWING_ON_STRIKE if self.is_strike else Csv.SWING_ON_BALL,
                "Out",
                swing_roll,
                True,
            )
        contact_roll = self.roll_contact(True)
        self.log_roll(Csv.CONTACT, "Out", contact_roll, True)
        self.roll_foul(False)

        is_fc_dp = "into a double play!" in self.desc or "reaches on fielder's choice" in self.desc

        named_fielder = None
        if self.ty == EventType.FLY_OUT:  # flyout
            out_fielder_roll = self.roll("out fielder")
            out_roll = self.roll("out")
            fly_fielder_roll, fly_fielder = self.roll_fielder(check_name=not is_fc_dp)
            fly_roll = self.roll("fly")
            self.log_roll(
                Csv.FLY,
                "Flyout",
                fly_roll,
                True,
                fielder_roll=out_fielder_roll,
                fielder=self.get_fielder_for_roll(out_fielder_roll),
            )
            self.log_roll(
                Csv.OUT,
                "Flyout",
                out_roll,
                False,
                fielder_roll=out_fielder_roll,
                fielder=self.get_fielder_for_roll(out_fielder_roll),
            )
            named_fielder = fly_fielder
        elif self.ty == EventType.GROUND_OUT:  # ground out
            out_fielder_roll = self.roll("out fielder")
            out_roll = self.roll("out")
            fly_fielder_roll, fly_fielder = self.roll_fielder(check_name=False)
            fly_roll = self.roll("fly")
            ground_fielder_roll, ground_fielder = self.roll_fielder(check_name=not is_fc_dp)
            self.log_roll(
                Csv.FLY,
                "GroundOut",
                fly_roll,
                False,
                fielder_roll=out_fielder_roll,
                fielder=self.get_fielder_for_roll(out_fielder_roll),
            )
            self.log_roll(
                Csv.OUT,
                "GroundOut",
                out_roll,
                False,
                fielder_roll=out_fielder_roll,
                fielder=self.get_fielder_for_roll(out_fielder_roll),
            )
            named_fielder = ground_fielder

        if self.outs < self.max_outs - 1:
            if self.ty == EventType.FLY_OUT:
                self.damage(self.pitcher, "pitcher")
                self.damage(named_fielder, "fielder")
                self.damage(self.batter, "fielder")
            self.handle_out_advances(named_fielder)
        if not self.outs < self.max_outs - 1:
            self.try_roll_batter_debt(named_fielder)
            self.damage(self.pitcher, "pitcher")
            if named_fielder and not is_fc_dp:
                self.damage(named_fielder, "fielder")
            if not is_fc_dp:
                self.damage(self.batter, "fielder")

    def try_roll_batter_debt(self, fielder):
        if self.batter.has_mod(Mod.DEBT_THREE) and fielder and not fielder.has_mod(Mod.COFFEE_PERIL):
            self.roll("batter debt")

    def roll_fielder(self, check_name=True):
        eligible_fielders = []
        fielder_idx = None
        for fielder_id in self.pitching_team.lineup:
            fielder = self.data.get_player(fielder_id)
            if fielder.has_mod(Mod.ELSEWHERE):
                continue

            # cut off extra parts with potential name collisions
            if check_name:
                # self.print(desc)
                desc = self.desc
                desc = desc.split("out to ")[1]
                if "advances on the sacrifice" in desc:
                    desc = desc.rsplit(". ", 1)[0]  # damn you kaj statter jr.
                if fielder.raw_name in desc:
                    fielder_idx = len(eligible_fielders)
            eligible_fielders.append(fielder)

        if check_name and fielder_idx is not None:
            expected_min = fielder_idx / len(eligible_fielders)
            expected_max = (fielder_idx + 1) / len(eligible_fielders)
        else:
            expected_min = 0
            expected_max = 1
        roll_value = self.roll("fielder", lower=expected_min, upper=expected_max)

        rolled_idx = int(roll_value * len(eligible_fielders))

        if fielder_idx is not None:
            if rolled_idx != fielder_idx:
                self.error(
                    f"incorrect fielder! expected {fielder_idx}, got {rolled_idx}, "
                    f"needs to be {expected_min:.3f}-{expected_max:.3f}\n"
                    f"{self.rng.get_state_str()}"
                )

            matching = []
            r2 = Rng(self.rng.state, self.rng.offset)
            check_range = 50
            r2.step(-check_range)
            for i in range(check_range * 2):
                val = r2.next()
                if int(val * len(eligible_fielders)) == fielder_idx:
                    matching.append(i - check_range + 1)
            self.print(f"(matching offsets: {matching})")
        elif check_name:
            if "fielder's choice" not in self.desc and "double play" not in self.desc:
                self.print("!!! could not find fielder (name wrong?)")

        return roll_value, eligible_fielders[rolled_idx]

    def handle_out_advances(self, fielder):
        # special case for a chron data gap - ground out with no runners (so no rolls), but the game update is missing
        if self.event["created"] == "2021-04-07T08:02:52.078Z":
            return

        def did_advance(base, runner_id):
            if runner_id not in self.update["baseRunners"]:
                return False
            if runner_id not in self.next_update["baseRunners"]:
                return True
            new_runner_idx = self.next_update["baseRunners"].index(runner_id)
            new_runner_base = self.next_update["basesOccupied"][new_runner_idx]
            return new_runner_base != base

        self.print(
            "OUT {} {} -> {}".format(
                self.ty.value,
                self.update["basesOccupied"],
                self.next_update["basesOccupied"],
            )
        )

        if self.ty == EventType.FLY_OUT:
            self.try_roll_batter_debt(fielder)

            is_third_free = 2 not in self.update["basesOccupied"]
            for base, runner_id in zip(self.update["basesOccupied"], self.update["baseRunners"]):
                runner = self.data.get_player(runner_id)

                # yes, *not* checking self.next_update
                # this is my explanation for why [1, 0] -> [2, 1] never happens
                # (it still thinks second is occupied even when they move)
                is_next_free = (base + 1) not in self.update["basesOccupied"]
                if base == Base.SECOND and is_third_free:
                    is_next_free = True

                roll_outcome = did_advance(base, runner_id)
                if is_next_free:
                    adv_roll = self.roll(f"adv? {base}/{runner.name} ({roll_outcome})")
                    self.log_roll(
                        Csv.FLYOUT, f"advance_{base}", adv_roll, roll_outcome, fielder=fielder, relevant_runner=runner
                    )

                    if roll_outcome:
                        self.damage(runner, "batter")

                        # the logic does properly "remove" the runner when scoring from third, though
                        if base == Base.THIRD:
                            is_third_free = True
                            self.damage(runner, "batter")
                    else:
                        break

        elif self.ty == EventType.GROUND_OUT:
            if len(self.update["basesOccupied"]) > 0:
                dp_roll = self.roll("dp?")

                if Base.FIRST in self.update["basesOccupied"]:
                    is_dp = "into a double play!" in self.desc
                    self.log_roll(Csv.GROUNDOUT_FORMULAS, "DP", dp_roll, is_dp, fielder=fielder)

                    if is_dp:
                        self.roll("dp where")  # (index into basesOccupied)

                        # todo: this might be the *pitcher*? we know there's one less roll if the pitcher is careful
                        self.damage(self.pitcher, "pitcher")

                        if self.outs < self.max_outs - 2:
                            for base, runner_id in zip(self.update["basesOccupied"], self.update["baseRunners"]):
                                runner = self.data.get_player(runner_id)
                                if base == Base.THIRD or base == Base.SECOND:
                                    self.damage(runner, "runner")

                        if "scores!" in self.desc:
                            # todo: is this also a runner?
                            self.damage(self.batter, "batter")

                        self.damage(self.pitcher, "pitcher")

                        return

                    fc_roll = self.roll("martyr?")  # high = fc
                    is_fc = "on fielder's choice" in self.desc
                    self.log_roll(Csv.GROUNDOUT_FORMULAS, "Sac", fc_roll, not is_fc, fielder=fielder)

                    if is_fc:
                        # so this is a rough outline, we could probably clean up this logic
                        damage_runners = []

                        if self.update["basesOccupied"] == [2, 1, 0]:
                            damage_runners = [1, 0]  # does not include a 2 atvl
                        elif self.update["basesOccupied"] == [1, 0]:
                            damage_runners = [0]  # unsure
                        elif self.update["basesOccupied"] == [2, 0]:
                            damage_runners = [2, 2]  # this one is correct
                        elif self.update["basesOccupied"] == [0]:
                            damage_runners = []

                        for rbase in damage_runners:
                            idx = self.update["basesOccupied"].index(rbase)
                            runner_id = self.update["baseRunners"][idx]
                            runner = self.data.get_player(runner_id)
                            self.damage(runner, "runner")
                            
                        self.damage(self.pitcher, "pitcher")

                        return

            self.damage(self.pitcher, "pitcher")
            self.damage(self.batter, "fielder")
            self.damage(fielder, "fielder")
            self.try_roll_batter_debt(fielder)

            forced_bases = 0
            while forced_bases in self.update["basesOccupied"]:
                forced_bases += 1

            for base, runner_id in zip(self.update["basesOccupied"], self.update["baseRunners"]):
                runner = self.data.get_player(runner_id)

                was_forced = base < forced_bases
                roll_outcome = did_advance(base, runner_id) if not was_forced else None

                adv_roll = self.roll(f"adv? {base}/{runner.name} ({roll_outcome})")

                if roll_outcome and base == Base.THIRD and not was_forced:
                    # when a runner scores from third, it "ignores" forcing logic
                    # ie. [2, 0] -> [0] is possible! (first *isn't* forced to second. even if they probably should)
                    forced_bases = 0

                if roll_outcome is not None:
                    self.log_roll(
                        Csv.GROUNDOUT_FORMULAS,
                        "advance",
                        adv_roll,
                        roll_outcome,
                        fielder=fielder,
                        relevant_runner=runner,
                    )

                if roll_outcome or was_forced:
                    self.damage(runner, "batter")

                    if base == Base.THIRD:
                        self.damage(runner, "batter")

    def handle_hit_advances(self, bases_hit, defender_roll):
        bases_before = make_base_map(self.update)
        bases_after = make_base_map(self.next_update)
        for runner_id, base, roll_outcome in calculate_advances(bases_before, bases_after, bases_hit):
            roll = self.roll(f"adv ({base}, {roll_outcome}")
            runner = self.data.get_player(runner_id)
            fielder = self.get_fielder_for_roll(defender_roll)
            if base == Base.SECOND:
                self.log_roll(
                    Csv.HITADVANCE,
                    "second",
                    roll,
                    roll_outcome,
                    relevant_runner=runner,
                    fielder_roll=defender_roll,
                    fielder=fielder,
                )
            elif base == Base.THIRD:
                self.log_roll(
                    Csv.HITADVANCE,
                    "third",
                    roll,
                    roll_outcome,
                    relevant_runner=runner,
                    fielder_roll=defender_roll,
                    fielder=fielder,
                )

            # damage scores on extra advances
            if base == Base.THIRD and roll_outcome:
                self.damage(runner, "runner")

    def handle_hr(self):
        if " is Magmatic!" not in self.desc:
            self.throw_pitch()
            if not self.is_flinching():
                swing_roll = self.roll_swing(True)
                self.log_roll(
                    Csv.SWING_ON_STRIKE if self.is_strike else Csv.SWING_ON_BALL,
                    "HR",
                    swing_roll,
                    True,
                )

            contact_roll = self.roll_contact(True)
            self.log_roll(Csv.CONTACT, "HomeRun", contact_roll, True)

            self.roll_foul(False)
            fielder_roll = self.roll("out fielder")
            out_roll = self.roll("out")

            self.log_roll(
                Csv.OUT,
                "HR",
                out_roll,
                True,
                fielder_roll=fielder_roll,
                fielder=self.get_fielder_for_roll(fielder_roll),
            )

            hr_roll = self.roll_hr(True)
            self.log_roll(Csv.HR, "HomeRun", hr_roll, True)
        else:
            # not sure why we need this
            self.roll("magmatic")

        for runner_id in self.update["baseRunners"]:
            runner = self.data.get_player(runner_id)
            self.damage(runner, "batter")
        self.damage(self.batter, "batter")

        bucket_success = False
        if self.stadium.has_mod(Mod.BIG_BUCKET):
            buckets_roll = self.roll("big buckets")
            if "lands in a Big Bucket." in self.desc:
                self.log_roll(
                    Csv.MODPROC,
                    "Bucket",
                    buckets_roll,
                    True,
                )
                bucket_success = True
            else:
                self.log_roll(
                    Csv.MODPROC,
                    "NoBucket",
                    buckets_roll,
                    False,
                )

        if self.stadium.has_mod(Mod.HOOPS) and not bucket_success:
            self.roll("hoops")

            if "went up for the alley oop" in self.desc:
                self.roll("hoop success")

    def handle_base_hit(self):
        self.throw_pitch()
        if not self.is_flinching():
            swing_roll = self.roll_swing(True)
            self.log_roll(
                Csv.SWING_ON_STRIKE if self.is_strike else Csv.SWING_ON_BALL,
                "BaseHit",
                swing_roll,
                True,
            )

        contact_roll = self.roll_contact(True)
        self.log_roll(Csv.CONTACT, "BaseHit", contact_roll, True)

        self.roll_foul(False)

        fielder_roll = self.roll("out fielder")
        out_roll = self.roll("out")

        self.log_roll(
            Csv.OUT,
            "BaseHit",
            out_roll,
            True,
            fielder_roll=fielder_roll,
            fielder=self.get_fielder_for_roll(fielder_roll),
        )

        hr_roll = self.roll_hr(False)
        self.log_roll(Csv.HR, "BaseHit", hr_roll, False)

        defender_roll = self.roll("hit fielder")

        double_roll = self.roll("double")
        triple_roll = self.roll("triple")

        hit_bases = 0
        if "hits a Single!" in self.desc:
            hit_bases = 1
        elif "hits a Double!" in self.desc:
            hit_bases = 2
        elif "hits a Triple!" in self.desc:
            hit_bases = 3

        if hit_bases < 3:
            self.log_roll(
                Csv.DOUBLES,
                f"Hit{hit_bases}",
                double_roll,
                hit_bases == 2,
                fielder_roll=fielder_roll,
                fielder=self.get_fielder_for_roll(defender_roll),
            )

        self.log_roll(
            Csv.TRIPLES,
            f"Hit{hit_bases}",
            triple_roll,
            hit_bases == 3,
            fielder_roll=fielder_roll,
            fielder=self.get_fielder_for_roll(defender_roll),
        )

        self.damage(self.pitcher, "pitcher")
        self.damage(self.batter, "batter")

        if self.batting_team.has_mod(Mod.AAA) and hit_bases == 3:
            # todo: figure out if this checks mod origin or not
            if not self.batter.has_mod(Mod.OVERPERFORMING, ModType.GAME):
                self.roll("power chAAArge")

        if self.batting_team.has_mod(Mod.AA) and hit_bases == 2:
            # todo: figure out if this checks mod origin or not
            if not self.batter.has_mod(Mod.OVERPERFORMING, ModType.GAME):
                self.roll("power chAArge")

        self.handle_hit_advances(hit_bases, defender_roll)     
                
        # tentative: damage every runner at least once?
        for base, runner_id in zip(self.update["basesOccupied"], self.update["baseRunners"]):
            runner = self.data.get_player(runner_id)
            self.damage(runner, "batter")

            is_force_score = base >= (3 - hit_bases)  # fifth base lol
            if is_force_score:
                self.damage(runner, "batter")

    def get_stat_meta(self):
        is_maximum_blaseball = (
            self.strikes == self.max_strikes - 1
            and self.balls == self.max_balls - 1
            and self.outs == self.max_outs - 1
            and self.update["basesOccupied"] == [Base.THIRD, Base.SECOND, Base.FIRST]
        )
        batter_count = (
            self.update["awayTeamBatterCount"] if self.update["topOfInning"] else self.update["homeTeamBatterCount"]
        )
        batter_at_bats = batter_count // len(self.batting_team.lineup)  # todo: +1?
        return StatRelevantData(
            self.weather,
            self.season,
            self.day,
            len(self.update["basesOccupied"]),
            self.update["topOfInning"],
            is_maximum_blaseball,
            batter_at_bats,
        )

    def roll_foul(self, known_outcome: bool):
        is_0_no_eligible = self.batting_team.has_mod(Mod.O_NO) and self.strikes == 2 and self.balls == 0
        if is_0_no_eligible:  # or self.batter.has_any(Mod.CHUNKY, Mod.SMOOTH):
            known_outcome = None

        meta = self.get_stat_meta()
        threshold = get_foul_threshold(self.batter, self.batting_team, self.stadium, meta)
        lower_bound = threshold if known_outcome is False else 0
        upper_bound = threshold if known_outcome is True else 1

        foul_roll = self.roll("foul", lower=lower_bound, upper=upper_bound)
        if known_outcome is not None:
            if known_outcome and foul_roll > threshold:
                self.print(f"!!! too high foul roll ({foul_roll} > {threshold})")

                if foul_roll > 0.5:
                    self.print("!!! very too high foul roll")
            elif not known_outcome and foul_roll < threshold:
                self.print(f"!!! too low foul roll ({foul_roll} < {threshold})")
        outcomestr = "Foul" if known_outcome else "Fair"
        self.log_roll(Csv.FOULS, outcomestr, foul_roll, known_outcome)

    def handle_foul(self):
        self.throw_pitch()

        if not self.is_flinching():
            swing_roll = self.roll_swing(True)
            self.log_roll(
                Csv.SWING_ON_STRIKE if self.is_strike else Csv.SWING_ON_BALL,
                "Foul",
                swing_roll,
                True,
            )

        contact_roll = self.roll_contact(True)
        self.log_roll(Csv.CONTACT, "Foul", contact_roll, True)

        self.roll_foul(True)

        self.damage(self.pitcher, "pitcher")
        self.damage(self.batter, "batter")

    def handle_batter_up(self):
        batter = self.batter
        if self.ty == EventType.BATTER_SKIPPED:
            # find the batter that *would* have been at bat
            lineup = self.batting_team.lineup
            index = (
                self.next_update["awayTeamBatterCount"]
                if self.next_update["topOfInning"]
                else self.next_update["homeTeamBatterCount"]
            )
            batter_id = lineup[index % len(lineup)]
            batter = self.data.get_player(batter_id)

        if self.ty in [EventType.BATTER_UP, EventType.BATTER_SKIPPED]:
            if batter and batter.has_mod(Mod.HAUNTED):
                haunt_roll = self.roll("haunted")
                self.log_roll(Csv.MODPROC, "NoHaunt", haunt_roll, False)

            # if the haunting is successful the batter won't be the haunted player lol
            if "is Inhabiting" in self.event["description"]:
                haunt_roll = self.roll("haunted")
                self.log_roll(Csv.MODPROC, "YesHaunt", haunt_roll, True)

                self.roll("haunter selection")

            return True

    def handle_weather(self):
        if self.weather == Weather.SUN_2:
            pass

        elif self.weather == Weather.ECLIPSE:

            threshold = self.get_eclipse_threshold()
            eclipse_roll = self.roll("eclipse")

            if self.batter.has_mod(Mod.MARKED):
                self.roll("unstable")
            if self.pitcher.has_mod(Mod.MARKED):
                self.roll("unstable")

            if self.ty == EventType.INCINERATION:
                if "A Debt was collected" not in self.desc:
                    self.log_roll(Csv.WEATHERPROC, "Burn", eclipse_roll, True)

                    self.roll("target")

                    if self.season >= 15:
                        self.roll("extra target?")
                else:
                    self.roll("instability target?")
                    self.roll("instability target?")

                self.generate_player()

                # there are def two extra rolls earlier and two extra down here, but i don't know what they would be
                if "A Debt was collected" in self.desc:
                    self.roll("extra instability stuff??")
                    self.roll("extra instability stuff??")

                if "An Ambush." in self.desc:
                    self.roll("ambush target")

                return True

            else:
                self.log_roll(Csv.WEATHERPROC, "NoBurn", eclipse_roll, False)

            if eclipse_roll < threshold:
                # blocked "natural" incineration due to fireproof
                # self.print(f"!!! too low eclipse roll ({eclipse_roll} < {threshold})")

                if self.pitching_team.has_mod(Mod.FIREPROOF) and self.ty == EventType.INCINERATION_BLOCKED:
                    self.roll("target")
                    return True

            fire_eater_eligible = self.pitching_team.lineup + [
                self.batter.id,
                self.pitcher.id,
            ]
            for player_id in fire_eater_eligible:
                player = self.data.get_player(player_id)

                if player.has_mod(Mod.FIRE_EATER) and not player.has_mod(Mod.ELSEWHERE):
                    self.roll(f"fire eater ({player.name})")

                    if player.has_mod(Mod.MARKED) and not self.batter.has_mod(Mod.MARKED):
                        self.roll("extra roll just for basilio fig")

                    if self.ty == EventType.INCINERATION_BLOCKED:
                        # fire eater proc - target roll maybe?
                        self.roll("target")
                        return True
                    break

        elif self.weather == Weather.GLITTER:
            # this is handled inside the ballpark proc block(?????)
            pass

        elif self.weather == Weather.BLOODDRAIN:
            blood_roll = self.roll("blooddrain")
            drain_threshold = 0.00065 - 0.001 * self.stadium.fortification
            if self.ty != EventType.BLOODDRAIN and blood_roll < drain_threshold:
                self.print("NoDrain?")
            if self.ty == EventType.BLOODDRAIN:
                self.log_roll(
                    Csv.WEATHERPROC,
                    "Drain",
                    blood_roll,
                    True,
                )
            else:
                self.log_roll(
                    Csv.WEATHERPROC,
                    "NoDrain",
                    blood_roll,
                    False,
                )

            # Drained Stat for both Siphon & Blooddrain is: Pitching 0-0.25, Batting 0.25-0.5, Defense 0.5-0.75, Baserunning 0.75-1
            if self.ty == EventType.BLOODDRAIN_SIPHON:
                self.roll("which siphon")
                target_roll = self.roll("Active or Passive Target")
                pitchers = self.pitching_team.lineup + self.pitching_team.rotation
                batters = self.batting_team.lineup

                # Siphon on Siphon Violence - They all conveniently fall into the same roll length
                if self.event["created"] in [
<<<<<<< HEAD
                    "2021-03-11T16:07:06.900Z",
                    "2021-04-16T02:23:37.186Z",
                    "2021-05-19T14:06:37.515Z",
=======
                "2021-03-11T16:07:06.900Z", 
                "2021-04-16T02:23:37.186Z", 
                "2021-05-19T14:06:37.515Z",
>>>>>>> f569d336
                ]:
                    self.roll("siphon1")
                    self.roll("siphon2")

                else:
                    for player_id in pitchers:
                        pitcher = self.data.get_player(player_id)
                        if pitcher.has_mod(Mod.SIPHON) and pitcher.raw_name in self.desc:
                            pitchersiphon = True

                            if pitchersiphon:
                                if target_roll > 0.5 and len(self.update["baseRunners"]) > 0:
                                    self.roll("siphon target")
                                    self.roll("which stat drained")
                                    self.roll("effect")
                                else:
                                    self.roll("which stat drained")
                                    self.roll("effect")

                    for player_id in batters:
                        batter = self.data.get_player(player_id)
                        if batter.has_mod(Mod.SIPHON) and batter.raw_name in self.desc:
                            battersiphon = True
<<<<<<< HEAD

=======
                        
>>>>>>> f569d336
                            if battersiphon:
                                for base, runner_id in zip(self.update["basesOccupied"], self.update["baseRunners"]):
                                    runner = self.data.get_player(runner_id)
                                if len(self.update["baseRunners"]) > 0 and runner.raw_name in self.desc:
                                    self.roll("which stat drained")
                                    self.roll("effect")
                                else:
                                    if target_roll > 0.5 or player_id == self.batter.id:
                                        self.roll("siphon target")
                                        self.roll("which stat drained")
                                        self.roll("effect")
                                    else:
                                        self.roll("which stat drained")
                                        self.roll("effect")

                if self.event["created"] == "2021-04-12T22:01:16.338Z":
                    # this... might be item damage on siphon strikeout...?
                    self.roll("sorry kidror idk why")
                return True

            if self.ty == EventType.BLOODDRAIN or self.ty == EventType.BLOODDRAIN_BLOCKED:
                # This one thinks that an on base runner is the batter
                if self.event["created"] in ["2021-04-20T06:31:02.337Z"]:
                    self.roll("blooddrain proc1")
                    self.roll("blooddrain proc2")
                    self.roll("blooddrain proc3")
                    self.roll("Drained Stat")
                elif (
                    len(self.update["baseRunners"]) > 0
                    and self.batter.raw_name not in self.desc
                    and self.pitcher.raw_name not in self.desc
                ):
                    self.roll("blooddrain proc1")
                    self.roll("blooddrain proc2")
                    self.roll("blooddrain proc3")
                    self.roll("blooddrain proc4")
                    self.roll("Drained Stat")
                elif self.batter.raw_name and self.pitcher.raw_name in self.desc:
                    self.roll("blooddrain proc1")
                    self.roll("blooddrain proc2")
                    self.roll("Drained Stat")
                else:
                    self.roll("blooddrain proc1")
                    self.roll("blooddrain proc2")
                    self.roll("blooddrain proc3")
                    self.roll("Drained Stat")
                return True

        elif self.weather == Weather.PEANUTS:
            flavor_roll = self.roll("peanuts")

            if self.ty == EventType.PEANUT_FLAVOR_TEXT:
                self.roll("peanut message")
                return True

            has_allergic_players = False
            for player_id in (
                self.batting_team.lineup
                + self.batting_team.rotation
                + self.pitching_team.lineup
                + self.pitching_team.rotation
            ):
                player = self.data.get_player(player_id)
                if player.peanut_allergy:
                    has_allergic_players = True

            if has_allergic_players:
                allergy_roll = self.roll("peanuts")
                if self.ty == EventType.ALLERGIC_REACTION:
                    self.log_roll(
                        Csv.WEATHERPROC,
                        "Allergy",
                        allergy_roll,
                        True,
                    )
                    self.roll("target")
                    return True
                else:
                    self.log_roll(
                        Csv.WEATHERPROC,
                        "NoAllergy",
                        allergy_roll,
                        False,
                    )

            if self.batter.has_mod(Mod.HONEY_ROASTED):
                roast_roll = self.roll("honey roasted")
                if self.ty == EventType.TASTE_THE_INFINITE:
                    self.log_roll(
                        Csv.MODPROC,
                        "shelled1",
                        roast_roll,
                        True,
                    )
                else:
                    self.log_roll(
                        Csv.MODPROC,
                        "no shell1",
                        roast_roll,
                        False,
                    )
            elif self.pitcher.has_mod(Mod.HONEY_ROASTED):
                poast_roll = self.roll("honey roasted")
                if self.ty == EventType.TASTE_THE_INFINITE:
                    self.log_roll(
                        Csv.MODPROC,
                        "shelled2",
                        poast_roll,
                        True,
                    )
                else:
                    self.log_roll(
                        Csv.MODPROC,
                        "no shell2",
                        poast_roll,
                        False,
                    )

            if self.ty == EventType.TASTE_THE_INFINITE:
                self.roll("target")  # might be team or index
                self.roll("target")  # probably player
                return True

        elif self.weather == Weather.BIRDS:
            bird_roll = self.roll("birds")

            has_shelled_player = False
            for player_id in (
                self.pitching_team.lineup
                + self.pitching_team.rotation
                + self.batting_team.lineup
                + self.batting_team.rotation
            ):
                # if low roll and shelled player present, roll again
                # in s14 this doesn't seem to check (inactive) pitchers
                # (except all shelled pitchers are inactive so idk)
                player = self.data.get_player(player_id)
                # also must be specifically PERMANENT mods - moses mason
                # (shelled in s15 through receiver, so seasonal mod) is exempt
                if player.has_mod(Mod.SHELLED, ModType.PERMANENT):
                    has_shelled_player = True

            if self.ty == EventType.BIRDS_CIRCLE:
                # the birds circle...
                self.log_roll(Csv.BIRD_MESSAGE, "Circle", bird_roll, True)
                return True
            elif not has_shelled_player:
                self.log_roll(Csv.BIRD_MESSAGE, "NoCircle", bird_roll, False)

            # threshold is at 0.0125 at 0.5 fort
            bird_threshold = 0.0125 - 0.02 * (self.stadium.fortification - 0.5)
            if self.event["created"] in ["2021-05-11T09:09:08.543Z"]:
                # might have changed in s18?
                bird_threshold = 1

            if has_shelled_player and bird_roll < bird_threshold:
                self.roll("extra bird roll")
                if self.ty == EventType.BIRDS_UNSHELL:
                    # ???
                    self.roll("extra bird roll")
                    return True
                pass

        elif self.weather == Weather.FEEDBACK:
            select_roll = self.roll("feedbackselection")  # 60/40 Batter/Pitcher
            feedback_roll = self.roll("feedback")  # feedback event y/n
            if self.ty == EventType.FEEDBACK_SWAP:
                self.log_roll(
                    Csv.WEATHERPROC,
                    "Swap",
                    feedback_roll,
                    True,
                )
            else:
                self.log_roll(
                    Csv.WEATHERPROC,
                    "NoSwap",
                    feedback_roll,
                    False,
                )

            if self.ty == EventType.FEEDBACK_SWAP:
                # todo: how many rolls?
                self.roll("target")
                self.roll("player 1 fate")
                self.roll("player 2 fate")

                # i think it would be extremely funny if these are item damage rolls
                # imagine getting feedbacked to charleston *and* you lose your shoes.
                if self.season >= 15:
                    # todo: ideally should replace with self.damage; need player references for that
                    self.roll("feedback item damage")
                    self.roll("feedback item damage")

                return True

            if self.ty == EventType.FEEDBACK_BLOCKED:
                self.roll("target")
                for _ in range(25):
                    self.roll("stat")
                return True

            if self.weather.can_echo() and (
                (self.batter and self.batter.has_mod(Mod.ECHO)) or (self.pitcher and self.pitcher.has_mod(Mod.ECHO))
            ):
                # echo vs static, or batter echo vs pitcher echo?
                if self.ty in [EventType.ECHO_MESSAGE, EventType.ECHO_INTO_STATIC, EventType.RECEIVER_BECOMES_ECHO]:
                    eligible_players = []
                    if self.pitcher.has_mod(Mod.ECHO):
                        eligible_players.extend(self.batting_team.rotation)
                        eligible_players = [self.batter.id] + eligible_players

                        # opposite_pitcher = self.away_pitcher if self.update["topOfInning"] else self.home_pitcher
                        # eligible_players.remove(opposite_pitcher.id)
                        # eligible_players = [opposite_pitcher.id] + eligible_players
                    else:
                        eligible_players.extend(self.pitching_team.lineup)

                        if (self.season, self.day) > (13, 74):
                            eligible_players.extend(self.pitching_team.rotation)
                            eligible_players.remove(self.pitcher.id)

                        eligible_players = [self.pitcher.id] + eligible_players

                    self.handle_echo_target_selection(eligible_players)

                    if self.ty in [
                        EventType.ECHO_INTO_STATIC,
                        EventType.RECEIVER_BECOMES_ECHO,
                    ]:
                        self.roll("echo target 2?")
                    return True
        elif self.weather == Weather.REVERB:
            if self.stadium.has_mod(Mod.ECHO_CHAMBER):
                chamber_roll = self.roll("echo chamber")
                if self.ty == EventType.ECHO_CHAMBER:
                    self.log_roll(
                        Csv.MODPROC,
                        "Copy",
                        chamber_roll,
                        True,
                    )
                if self.ty != EventType.ECHO_CHAMBER:
                    self.log_roll(
                        Csv.MODPROC,
                        "NoCopy",
                        chamber_roll,
                        False,
                    )
                if self.ty == EventType.ECHO_CHAMBER:
                    self.roll("echo chamber")
                    return True

            wiggle_roll = self.roll("reverbproc")
            if self.ty == EventType.REVERB_ROSTER_SHUFFLE:
                self.log_roll(
                    Csv.WEATHERPROC,
                    "Shuffle",
                    wiggle_roll,
                    True,
                )
            else:
                self.log_roll(
                    Csv.WEATHERPROC,
                    "NoShuffle",
                    wiggle_roll,
                    False,
                )
            if self.ty == EventType.REVERB_ROSTER_SHUFFLE:
                # todo: how many rolls? this needs a refactor and doesn't support lineup shuffles rn

                if "were shuffled in the Reverb!" in self.desc:
                    for _ in range(16):
                        self.roll("reverb shuffle?")
                elif "several players shuffled" in self.desc:
                    shuffles = {
                        "2021-04-13T22:19:05.498Z": 7,
                        "2021-04-14T23:16:04.577Z": 11,
                        "2021-04-15T01:08:22.391Z": 9,
                        "2021-04-19T17:17:55.926Z": 7,
                        "2021-04-20T15:01:43.618Z": 11,
                        "2021-04-22T18:12:16.362Z": 11,
                    }
                    amount = shuffles.get(self.event["created"], 9)

                    for _ in range(amount):
                        self.roll("reverb shuffle?")
                elif "lineup shuffled in the Reverb!" in self.desc:
                    # 2021-04-15T20:06:11.850Z
                    self.print(f"(lineup length: {len(self.pitching_team.lineup)})")

                    shuffles = {
                        "2021-04-20T03:27:54.205Z": 9,
                        "2021-04-20T11:13:14.757Z": 13,
                        "2021-04-16T02:10:17.885Z": 11,
                        "2021-04-22T04:16:58.215Z": 8,
                        "2021-04-22T14:02:46.069Z": 9,
                        "2021-05-11T02:19:07.285Z": 8,
                        "2021-05-18T03:10:44.033Z": 11,
                    }
                    amount = shuffles.get(self.event["created"], 10)

                    for _ in range(amount):
                        self.roll("reverb shuffle?")
                else:
                    for _ in range(2):
                        self.roll("reverb shuffle?")

                    for _ in range(len(self.pitching_team.rotation)):
                        self.roll("reverb shuffle?")

                    if self.event["created"] == "2021-04-14T02:17:09.483Z":
                        self.roll("reverb shuffle?")

                return True

            if self.ty == EventType.REVERB_BESTOWS_REVERBERATING:
                self.roll("Reverb Type")
                return True

            if self.batter.has_mod(Mod.ECHO):
                self.roll("echo?")

                if self.ty in [EventType.ECHO_MESSAGE, EventType.ECHO_INTO_STATIC, EventType.RECEIVER_BECOMES_ECHO]:
                    eligible_players = self.batting_team.lineup + self.batting_team.rotation
                    eligible_players.remove(self.batter.id)
                    self.handle_echo_target_selection(eligible_players)

                    if self.ty in [EventType.ECHO_INTO_STATIC, EventType.RECEIVER_BECOMES_ECHO]:
                        self.roll("echo target 2?")
                    return True
            if self.pitcher.has_mod(Mod.ECHO):
                self.roll("echo?")

                if self.ty in [EventType.ECHO_MESSAGE, EventType.ECHO_INTO_STATIC, EventType.RECEIVER_BECOMES_ECHO]:
                    eligible_players = self.pitching_team.lineup + self.pitching_team.rotation
                    eligible_players.remove(self.pitcher.id)
                    self.handle_echo_target_selection(eligible_players)
                    return True

        elif self.weather == Weather.BLACK_HOLE:
            pass

        elif self.weather == Weather.COFFEE:
            coffee1_roll = self.roll("coffee")
            if self.ty == EventType.COFFEE_BEAN and not self.stadium.has_mod(Mod.SWEETENER):
                self.log_roll(
                    Csv.WEATHERPROC,
                    "Bean",
                    coffee1_roll,
                    True,
                )
            if self.ty != EventType.COFFEE_BEAN and not self.stadium.has_mod(Mod.SWEETENER):
                self.log_roll(
                    Csv.WEATHERPROC,
                    "NoBean",
                    coffee1_roll,
                    False,
                )
            if self.ty == EventType.COFFEE_BEAN and self.stadium.has_mod(Mod.SWEETENER):
                self.log_roll(
                    Csv.SWEET1,
                    "Bean",
                    coffee1_roll,
                    True,
                )
            if self.ty != EventType.COFFEE_BEAN and self.stadium.has_mod(Mod.SWEETENER):
                self.log_roll(
                    Csv.SWEET1,
                    "NoBean",
                    coffee1_roll,
                    False,
                )

            if self.ty == EventType.COFFEE_BEAN:
                quality_roll = self.roll("coffee proc1")
                flavor_roll = self.roll("coffee proc")

                return True

            if self.batter.has_mod(Mod.COFFEE_PERIL):
                self.roll("observed?")

        elif self.weather == Weather.COFFEE_2:
            coffee2_roll = self.roll("coffee 2")
            if self.ty == EventType.GAIN_FREE_REFILL and not self.stadium.has_mod(Mod.SWEETENER):
                self.log_roll(Csv.WEATHERPROC, "Refill", coffee2_roll, True)
            if self.ty != EventType.GAIN_FREE_REFILL and not self.stadium.has_mod(Mod.SWEETENER):
                self.log_roll(Csv.WEATHERPROC, "NoRefill", coffee2_roll, False)
            if self.ty == EventType.GAIN_FREE_REFILL and self.stadium.has_mod(Mod.SWEETENER):
                self.log_roll(Csv.SWEET2, "Refill", coffee2_roll, True)
            if self.ty != EventType.GAIN_FREE_REFILL and self.stadium.has_mod(Mod.SWEETENER):
                self.log_roll(Csv.SWEET2, "NoRefill", coffee2_roll, False)

            if self.ty == EventType.GAIN_FREE_REFILL:
                quality_roll = self.roll("coffee 2 proc1")
                flavor_one_roll = self.roll("coffee 2 proc2")
                flavor_two_roll = self.roll("coffee 2 proc3")
                return True

            if self.batter.has_mod(Mod.COFFEE_PERIL):
                self.roll("observed?")

        elif self.weather == Weather.COFFEE_3S:
            if self.batter.has_mod(Mod.COFFEE_PERIL):
                self.roll("observed?")
            pass

        elif self.weather == Weather.FLOODING:
            pass

        elif self.weather == Weather.SALMON:
            pass

        elif self.weather.is_polarity():
            # this is handled after party roll...?
            pass

        else:
            self.print(f"error: {self.weather.name} weather not implemented")

    def handle_echo_target_selection(self, target_ids):
        target_roll = self.roll("echo target")

        all_players = []
        players_with_mods = []
        for player_id in target_ids:
            player = self.data.get_player(player_id)
            all_players.append(player)
            if player.mods:
                players_with_mods.append(player)

        self.print("all players:")
        for i, player in enumerate(all_players):
            self.print(
                "- {} ({}/{}, {:.03f}-{:.03f}) {}".format(
                    player.name,
                    i,
                    len(all_players),
                    i / len(all_players),
                    (i + 1) / len(all_players),
                    player.print_mods(),
                )
            )
        self.print("players with mods:")
        for i, player in enumerate(players_with_mods):
            self.print(
                "- {} ({}/{}, {:.03f}-{:.03f})".format(
                    player.name,
                    i,
                    len(players_with_mods),
                    i / len(players_with_mods),
                    (i + 1) / len(players_with_mods),
                )
            )

        self.print(f"(hit {players_with_mods[int(target_roll * len(players_with_mods))].name})")

    def handle_flooding(self):
        if self.weather == Weather.FLOODING:
            if self.update["basesOccupied"]:
                flood_roll = self.roll("flooding")
                if self.ty == EventType.FLOODING_SWEPT:
                    self.log_roll(
                        Csv.WEATHERPROC,
                        "Swept",
                        flood_roll,
                        True,
                    )
                else:
                    self.log_roll(
                        Csv.WEATHERPROC,
                        "NoSweep",
                        flood_roll,
                        False,
                    )

            if self.ty == EventType.FLOODING_SWEPT:
                # handle flood
                swept_players = []
                for runner_id in self.update["baseRunners"]:
                    runner = self.data.get_player(runner_id)

                    exempt_mods = [Mod.EGO1, Mod.SWIM_BLADDER]

                    # unsure when this change was made
                    # we have Pitching Machine (with ego2) swept elsewhere on season 16 day 10
                    # and Aldon Cashmoney (also ego2) kept on base on season 16 day 65
                    if (self.season, self.day) >= (15, 64):
                        exempt_mods += [Mod.EGO2, Mod.EGO3, Mod.EGO4]
                    if not runner.has_any(*exempt_mods):
                        self.roll(f"sweep ({runner.name})")

                        if f"{runner.raw_name} was swept Elsewhere" in self.desc:
                            swept_players.append(runner_id)

                if self.stadium.id and not self.stadium.has_mod(Mod.FLOOD_PUMPS):
                    self.roll("filthiness")

                if swept_players:
                    # todo: what are the criteria here
                    has_undertaker = False
                    players = (
                        self.batting_team.lineup + self.batting_team.rotation
                    )  # + self.pitching_team.lineup + self.pitching_team.rotation
                    for player_id in players:
                        player = self.data.get_player(player_id)
                        if (
                            player.has_mod(Mod.UNDERTAKER)
                            and not player.has_any(Mod.ELSEWHERE)
                            and player_id not in swept_players
                        ):
                            has_undertaker = True

                    if has_undertaker:
                        self.roll("undertaker")
                        self.roll("undertaker")

                return True

    def handle_elsewhere_scattered(self):
        # looks like elsewhere and scattered get rolled separately at least in s14?
        # not sure what the cancel logic is here

        # "why not use self.batting_team"
        # well! there's a bug with half-inning-ending grind rail outs that they won't properly reset the inning state
        # and the other team's batter isn't reset. and for some reason, this means the game doesn't roll elsewhere for
        # the next half inning
        # see: https://reblase.sibr.dev/game/027f022e-eecc-48db-a25e-5dfb01f91c7c#55f2d7c5-846b-8dfc-66a2-cd6586dd980f
        team = self.batting_team
        plate_types = [
            EventType.BATTER_UP,
            EventType.BATTER_SKIPPED,
        ]
        if self.update["awayBatter"] and not self.update["topOfInning"] and self.ty not in plate_types:
            return
        if self.update["homeBatter"] and self.update["topOfInning"] and self.ty not in plate_types:
            return

        players = team.lineup + team.rotation
        did_elsewhere_return = False
        has_elsewhere_players = False
        for player_id in players:
            player = self.data.get_player(player_id)

            if player.has_mod(Mod.ELSEWHERE):
                has_elsewhere_players = True
                self.roll(f"elsewhere ({player.raw_name})")

                if self.ty == EventType.RETURN_FROM_ELSEWHERE and player.raw_name in self.desc:
                    self.do_elsewhere_return(player)
                    did_elsewhere_return = True
        if did_elsewhere_return:
            return

        for player_id in players:
            player = self.data.get_player(player_id)

            if player.has_mod(Mod.SCATTERED):
                unscatter_roll = self.roll(f"unscatter ({player.raw_name})")

                # todo: find actual threshold
                threshold = {
                    12: 0.00061,
                    13: 0.0005,
                    14: 0.0004,
                    15: 0.0004,
                    16: 0.0004,  # todo: we don't know
                    17: 0.00041,  # we have a 0.0004054748749369175
                    18: 0.00042,  # we have a 0.00041710056345256596
                }[self.season]

                if unscatter_roll < threshold:
                    self.roll(f"unscatter letter ({player.raw_name})")

        # todo: not sure where this is in relation to anything else
        if has_elsewhere_players:
            for player_id in players:
                player = self.data.get_player(player_id)
                if player.has_mod(Mod.SEEKER) and not player.has_mod(Mod.ELSEWHERE):
                    self.roll(f"seeker ({player.raw_name})")

    def do_elsewhere_return(self, player):
        scatter_times = 0
        should_scatter = False
        if "days" in self.desc:
            elsewhere_time = int(self.desc.split("after ")[1].split(" days")[0])
            if elsewhere_time > 18:
                should_scatter = True
        if "season" in self.desc:
            should_scatter = True

        if should_scatter:
            scatter_times = (len(player.raw_name) - 2) * 2
            for _ in range(scatter_times):
                # todo: figure out what these are
                self.roll("scatter letter")

    def handle_consumers(self):
        # deploy some time around s14 earlsiesta added this roll - unsure exactly when but it'll be somewhere between
        # day 25 and day 30 (1-indexed)
        if (self.season, self.day) <= (13, 24):
            return

        order_roll = self.roll("consumer team order")
        if order_roll < 0.5:
            teams = [self.away_team, self.home_team]
        else:
            teams = [self.home_team, self.away_team]

        for team in teams:
            if team.level >= 5:
                attack_roll = self.roll(f"consumers ({team.nickname})")

                if self.ty == EventType.CONSUMERS_ATTACK:
                    attacked_player_id = self.event["playerTags"][0]
                    is_on_team = attacked_player_id in (team.lineup + team.rotation)
                    if is_on_team:
                        self.log_roll(Csv.CONSUMERS, "Attack", attack_roll, True, attacked_team=team)

                        attacked_player = self.data.get_player(attacked_player_id)

                        target_roll = self.roll("target")
                        self.log_roll(Csv.CONSUMERS, attacked_player.name, target_roll, True)

                        roster = [self.data.get_player(p) for p in team.lineup + team.rotation]
                        densities = [p.eDensity for p in roster]
                        total_density = sum(densities)

                        acc = 0
                        for target, density in zip(roster, densities):
                            acc += density
                            if acc > target_roll * total_density:
                                break
                        self.print(f"(rolled target: {target.name})")
                        if target.id != attacked_player.id:
                            self.error(
                                f"incorrect consumer target (rolled {target.name}, expected {attacked_player.name})"
                            )

                        for item in attacked_player.items:
                            if item.health > 0:
                                # pick item to break maybe? or something??
                                self.roll("???")
                                if self.event["created"] in ["2021-04-16T15:00:51.494Z", "2021-05-21T19:03:02.065Z"]:
                                    self.roll("??????")
                                return True

                        # The item breaking can get processed before the attack event, causing the above check to fail
                        # e.g., @2021-04-16T23:15:56.568Z
                        if "DEFENDS" in self.desc:
                            self.roll("???")
                            if self.event["created"] in ["2021-04-16T23:16:01.541Z"]:
                                self.roll("??????")
                            return True

                        # todo: find out where this is
                        if self.stadium.has_mod(Mod.SALMON_CANNONS):
                            self.roll("salmon cannons?")

                        for _ in range(25):
                            self.roll("stat change")

                            if attacked_player.soul == 1:
                                # lost their last soul, redact :<
                                self.print(f"!!! {attacked_player.name} lost last soul, " f"redacting")
                                if attacked_player_id in team.lineup:
                                    team.lineup.remove(attacked_player_id)
                                if attacked_player_id in team.rotation:
                                    team.rotation.remove(attacked_player_id)
                                team.last_update_time = self.event["created"]

                        return True
                    else:
                        self.log_roll(Csv.CONSUMERS, "Miss", attack_roll, False)
                else:
                    self.log_roll(Csv.CONSUMERS, "Miss", attack_roll, False, attacked_team=team)

    def handle_party(self):
        if self.season != 16:
            # lol. turns out it just rolls party all the time and throws out the roll if the team isn't partying
            party_roll = self.roll("party time")
        else:
            # todo: what do we do in s17? i haven't gotten that far
            party_roll = 1

        if self.ty == EventType.PARTY:
            self.log_roll(Csv.PARTY, "Party", party_roll, True)
            team_roll = self.roll("target team")  # <0.5 for home, >0.5 for away
            self.roll("target player")
            for _ in range(25):
                self.roll("stat")

            if self.season >= 15:
                # probably damage roll for receiver? which i think is very funny
                self.roll("extra party?")

            return True

        # we have a positive case at 0.005210187516443421 (2021-03-19T14:22:26.078Z)
        # and one at 0.005465967826364659 (2021-03-19T07:09:38.068Z)
        # and one at 0.0054753553805302335 (2021-03-17T11:13:54.609Z)
        # and one at 0.005489946742006868 (2021-04-07T16:25:17.109Z)
        # and one at 0.0054976162782947036 (2021-03-05T01:04:16.078Z), pre-ballparks??
        # this is probably influenced by ballpark myst or something (or not??)
        elif party_roll < 0.0055:
            team_roll = self.roll("target team (not partying)")
            if team_roll < 0.5 and self.home_team.has_mod(Mod.PARTY_TIME):
                self.print("!!! home team is in party time")
            elif team_roll > 0.5 and self.away_team.has_mod(Mod.PARTY_TIME):
                self.print("!!! away team is in party time")

    def handle_ballpark(self):
        if self.stadium.has_mod(Mod.PEANUT_MISTER):
            mister_roll = self.roll("peanut mister")
            if self.ty == EventType.PEANUT_MISTER:
                self.log_roll(Csv.MODPROC, "Cure", mister_roll, True)
            if self.ty != EventType.PEANUT_MISTER:
                self.log_roll(Csv.MODPROC, "NoCure", mister_roll, False)

            if self.ty == EventType.PEANUT_MISTER:
                self.roll("target")
                return True

        if self.stadium.has_mod(Mod.SMITHY):
            smithy_roll = self.roll("smithy")

            if self.ty == EventType.SMITHY_ACTIVATION:
                self.log_roll(Csv.MODPROC, "Fix", smithy_roll, True)

                player_roll = self.roll("smithy1")
                item_roll = self.roll("smithy2")
                return True
            else:
                self.log_roll(Csv.MODPROC, "NoFix", smithy_roll, False)

        if self.ty == EventType.FAX_MACHINE_ACTIVATION:
            # this is definitely before secret base and after smithy
            return True

        # WHY DOES GLITTER ROLL HERE
        if self.weather == Weather.GLITTER:
            glitter_roll = self.roll("glitter")

            if self.ty == EventType.GLITTER_CRATE_DROP:
                self.log_roll(Csv.WEATHERPROC, "LootDrop", glitter_roll, True)
                self.roll("receiving team")
                self.roll("receiving player")

                self.create_item(self.event, ItemRollType.GLITTER)
                return True

            else:
                self.log_roll(Csv.WEATHERPROC, "NootDrop", glitter_roll, False)

        if self.stadium.has_mod(Mod.SECRET_BASE):
            if self.handle_secret_base():
                return True

        if self.stadium.has_mod(Mod.GRIND_RAIL):
            if self.handle_grind_rail():
                return True

        league_mods = self.data.sim["attr"]
        if "SECRET_TUNNELS" in league_mods:
            self.roll("tunnels")

    def handle_secret_base(self):
        # not sure this works
        secret_runner_id = self.update["secretBaserunner"]
        bases = self.update["basesOccupied"]

        # todo: refactor this block, it might be vestigial
        if self.season == 14:
            # if an attractor appeared between this tick and next, and this isn't a "real" enter...
            did_attractor_enter_this_tick = (
                not self.update["secretBaserunner"]
                and self.next_update["secretBaserunner"]
                and self.ty != EventType.ENTER_SECRET_BASE
            )
            if did_attractor_enter_this_tick:
                secret_runner_id = self.next_update["secretBaserunner"]

        secret_base_enter_eligible = Base.SECOND in bases and not secret_runner_id
        secret_base_exit_eligible = Base.SECOND not in bases and secret_runner_id
        if secret_runner_id:
            # what is the exact criteria here?
            # we have ghost Elijah Bates entering a secret base in 42a824ba-bd7b-4b63-aeb5-a60173df136e
            # (null leagueTeamId) and that *does* have an exit roll on the "wrong side"
            # so maybe it just checks "if present on opposite team" rather than
            # "is not present on current team"? or it's special handling for null team
            # update as of s19 d33: it definitely also accounts for *shadows*
            # - alx keming can exit when the ffs are batting but not pitching
            pitching_lineup = self.pitching_team.lineup + self.pitching_team.shadows
            secret_runner = self.data.get_player(secret_runner_id)
            if secret_runner_id in pitching_lineup:
                self.print("can't exit secret base on wrong team", secret_runner.name)
                secret_base_exit_eligible = False

        # todo: figure out how to query "player in active team's shadow" and exclude those properly
        if (
            (17, 0) <= (self.season, self.day)
            and secret_runner_id == "070758a0-092a-4a2c-8a16-253c835887cb"
            # both firefighters games, where alx is in the ffs shadows
            and self.game_id not in ["377f87df-36aa-4fac-bc97-59c24efb684b", "bfd8dc98-f35a-49d0-b810-2ee38fb6886f"]
        ):
            secret_base_exit_eligible = False
        if (
            self.season >= 18
            and secret_runner_id == "114100a4-1bf7-4433-b304-6aad75904055"
            and self.game_id != "2a314b60-a36b-4e22-bee8-5da17c8e0d05"
        ):
            secret_base_exit_eligible = False

        # weird order issues here. when an attractor is placed in the secret base, it only applies the *next* tick
        # likely because of some kinda async function that fills in the field between ticks
        # so we need to do this play count/next check nonsense to get the right roll order
        attractor_eligible = not secret_runner_id
        if attractor_eligible:
            attract_roll = self.roll("secret base attract")
            if attract_roll < 0.00035:  # guessing at threshold, was 0.0002 in s15/s16?
                update_one_after_next = self.data.get_update(self.game_id, self.play + 2)
                attractor_id = self.next_update.get("secretBaserunner") or update_one_after_next.get("secretBaserunner")
                if attractor_id:
                    self.roll("choose attractor")
                    self.pending_attractor = self.data.get_player(attractor_id)
                    return
                else:
                    self.print("!!! warn: should add attractor but could not find any")

        if secret_base_exit_eligible:
            exit_roll = self.roll("secret base exit")
            if "exits the Secret Base" in self.desc:
                self.log_roll(
                    Csv.EXIT,
                    "Exit",
                    exit_roll,
                    True,
                )
            else:
                self.log_roll(
                    Csv.EXIT,
                    "NoExit",
                    exit_roll,
                    False,
                )

            if self.ty == EventType.EXIT_SECRET_BASE:
                return True

        if secret_base_enter_eligible:
            enter_roll = self.roll("secret base enter")
            if "enters the Secret Base..." in self.desc:
                self.log_roll(
                    Csv.ENTER,
                    "Enter",
                    enter_roll,
                    True,
                )
            else:
                self.log_roll(
                    Csv.ENTER,
                    "NoEnter",
                    enter_roll,
                    False,
                )

            if self.ty == EventType.ENTER_SECRET_BASE:
                return True

            # if the player got redacted it doesn't interrupt the pitch and keeps going
            # so the event type won't be 65 but the message will be there
            if "enters the Secret Base..." in self.desc:
                runner_idx = self.update["basesOccupied"].index(1)
                runner_id = self.update["baseRunners"][runner_idx]
                runner = self.data.get_player(runner_id)
                self.print(f"!!! redacted baserunner: {runner.name}")

                # remove baserunner from roster so fielder math works.
                # should probably move this logic into a function somehow
                self.batting_team.lineup.remove(runner_id)
                runner.add_mod(Mod.REDACTED, ModType.PERMANENT)
                self.batting_team.last_update_time = self.event["created"]
                runner.last_update_time = self.event["created"]

                # and just as a cherry on top let's hack this so we don't roll for steal as well
                self.update["basesOccupied"].remove(1)
                self.update["baseRunners"].remove(runner_id)

    def handle_grind_rail(self):
        if Base.FIRST in self.update["basesOccupied"] and Base.THIRD not in self.update["basesOccupied"]:
            # i have no idea why this rolls twice but it definitely *does*
            grindfielder_roll = self.roll("grindfielder")

            grindrail_roll = self.roll("grindrail")

            if self.ty == EventType.GRIND_RAIL:
                self.log_roll(
                    Csv.MODPROC,
                    "Grind",
                    grindrail_roll,
                    True,
                    fielder_roll=grindfielder_roll,
                    fielder=self.get_fielder_for_roll(grindfielder_roll),
                )
            else:
                self.log_roll(
                    Csv.MODPROC,
                    "NoGrind",
                    grindrail_roll,
                    False,
                    fielder_roll=grindfielder_roll,
                    fielder=self.get_fielder_for_roll(grindfielder_roll),
                )

            if self.ty == EventType.GRIND_RAIL:
                runner = self.data.get_player(self.update["baseRunners"][-1])

                self.roll("trick 1 name")

                score_1_roll = self.roll("trick 1 score")
                lo1 = runner.pressurization * 200
                hi1 = runner.cinnamon * 1500 + 500
                score_1 = int((hi1 - lo1) * score_1_roll + lo1)
                self.print(f"(score: {score_1})")

                firsttrick_roll = self.roll("trick 1 success")
                if "but lose their balance and bail!" in self.desc:
                    self.log_roll(
                        Csv.TRICK_ONE,
                        "Fail",
                        firsttrick_roll,
                        False,
                        relevant_batter=self.batter,
                        relevant_runner=runner,
                    )

                else:
                    self.log_roll(
                        Csv.TRICK_ONE,
                        "Pass",
                        firsttrick_roll,
                        True,
                        relevant_batter=self.batter,
                        relevant_runner=runner,
                    )

                if "lose their balance and bail!" not in self.desc:
                    self.roll("trick 2 name")
                    score_2_roll = self.roll("trick 2 score")
                    lo2 = runner.pressurization * 500
                    hi2 = runner.cinnamon * 3000 + 1000
                    score_2 = int((hi2 - lo2) * score_2_roll + lo2)
                    self.print(f"(score: {score_2})")

                    trick2_roll = self.roll("trick 2 success")

                    if "tagged out doing a" not in self.desc:
                        self.log_roll(
                            Csv.TRICK_TWO,
                            "Success",
                            trick2_roll,
                            True,
                            relevant_batter=self.batter,
                            relevant_runner=runner,
                        )
                    else:
                        self.log_roll(
                            Csv.TRICK_TWO,
                            "Fail",
                            trick2_roll,
                            False,
                            relevant_batter=self.batter,
                            relevant_runner=runner,
                        )
                return True

    def handle_steal(self):
        steal_fielder_roll = self.roll("steal fielder")
        steal_fielder = self.get_fielder_for_roll(steal_fielder_roll)

        bases = self.update["basesOccupied"]
        self.print(f"- base states: {bases}")

        secret_runner_id = self.update.get("secretBaserunner")
        if secret_runner_id:
            secret_runner = self.data.get_player(secret_runner_id)
            self.print(f"- secret runner: {secret_runner_id} ({secret_runner.name})")

        base_stolen = None
        if "second base" in self.desc:
            base_stolen = Base.SECOND
        elif "third base" in self.desc:
            base_stolen = Base.THIRD
        elif "fourth base" in self.desc:
            base_stolen = Base.FOURTH

        for i, base in enumerate(bases):
            if base + 1 not in bases or (
                # This is weird, but adding an extra roll here seems like the only way to get S15D75 to line up.
                # https://reblase.sibr.dev/game/9d224696-6775-42c0-8259-b4de84f850a8#b65483bc-a07f-88e3-9e30-6ff9365f865b
                bases == [Base.THIRD, Base.FIRST, Base.SECOND]
                and base == Base.FIRST
            ):
                runner = self.data.get_player(self.update["baseRunners"][i])

                steal_roll = self.roll(f"steal ({base})")

                was_success = self.ty == EventType.STOLEN_BASE and base + 1 == base_stolen
                self.log_roll(
                    Csv.STEAL_ATTEMPT,
                    f"StealAttempt{base}",
                    steal_roll,
                    was_success,
                    relevant_batter=self.batter,
                    relevant_runner=runner,
                    fielder_roll=steal_fielder_roll,
                    fielder=steal_fielder,
                )

                if was_success:
                    success_roll = self.roll("steal success")
                    was_caught = "caught stealing" in self.desc

                    self.log_roll(
                        Csv.STEAL_SUCCESS,
                        f"StealSuccess{base}",
                        success_roll,
                        not was_caught,
                        relevant_batter=self.batter,
                        relevant_runner=runner,
                        fielder_roll=steal_fielder_roll,
                        fielder=steal_fielder,
                    )

                    self.damage(runner, "batter")
                    if was_caught and self.season >= 15:
                        self.damage(steal_fielder, "fielder")

                    return True

            if (
                bases == [Base.THIRD, Base.THIRD]
                or bases == [Base.THIRD, Base.SECOND, Base.THIRD]
                or bases == [Base.SECOND, Base.FIRST, Base.SECOND]
            ):
                # don't roll twice when holding hands
                break

    def create_item(self, event, roll_type: ItemRollType):
        match = re.search("(?:gained|The Winner gets) (.+?)( and ditched| and dropped|\.?$)", self.desc)

        expected_item_name = match.group(1) if match else ""
        if roll_type == ItemRollType.PRIZE:
            item_id = self.next_update["state"]["prizeMatch"]["itemId"]
        elif roll_type == ItemRollType.CHEST:
            meta = event.get("metadata") or {}
            item_id = meta["itemId"]
        else:
            # For a glitter drop, we would need to get the item id from the child event
            item_id = ""
        if item_id:
            expected = self.data.fetch_item_at(item_id, event["created"])
        else:
            expected = expected_item_name

        item_name = roll_item(self.season, self.day, roll_type, self.roll, expected)
        if event["created"] in [
            "2021-04-20T21:43:04.935Z",
        ]:
            self.roll("????")

        if expected_item_name != item_name:
            self.error(f"incorrect item! expected {expected_item_name}, got {item_name}.")

        if roll_type == ItemRollType.PRIZE:
            return
        if roll_type == ItemRollType.CHEST:
            self.roll("chest target???")

        playerTags = self.event.get("playerTags")
        player = self.data.get_player(playerTags[0]) if playerTags else None
        if player:
            max_items = player.data.get("evolution", 0) + 1
            if len(player.items) == max_items:
                self.roll("item to replace???")
        elif match.group(2) in (" and ditched", " and dropped"):
            self.roll("item to replace???")

    def get_eclipse_threshold(self):
        fort = self.stadium.fortification
        if self.season == 11:
            constant = 0.0002  # maybe???
        else:
            constant = 0.00025
        threshold = constant - 0.0003 * (fort - 0.5)
        return threshold

    def throw_pitch(self, known_result=None):
        meta = self.get_stat_meta()
        threshold = get_strike_threshold(
            self.batter, self.batting_team, self.pitcher, self.pitching_team, self.stadium, meta, self.is_flinching()
        )

        lower_bound = threshold if known_result == "ball" else 0
        upper_bound = threshold if known_result == "strike" else 1

        roll = self.roll("strike", lower=lower_bound, upper=upper_bound)
        if self.pitching_team.has_mod(Mod.ACIDIC):
            acidic_roll = self.roll("acidic")
            success = "Acidic pitch" in self.desc
            self.log_roll(Csv.MODPROC, "Acidic Pitch" if success else "Not Acidic Pitch", acidic_roll, success)

        self.is_strike = roll < threshold
        self.strike_roll = roll
        self.strike_threshold = threshold

        if known_result == "strike" and roll > threshold:
            self.print(f"!!! warn: too high strike roll (threshold {threshold})")
            self.is_strike = True
        elif known_result == "ball" and roll < threshold:
            self.print(f"!!! warn: too low strike roll (threshold {threshold})")
            self.is_strike = False

        if self.pitching_team.has_mod("FIERY") and self.strikes < self.max_strikes - 1:
            # event where our formula registers a ball but we know it's a strike by roll count
            # ideally we'd get rid of these and our formula would just guess right but alas
            double_strike_overrides = {
                "2021-05-21T05:32:00.224Z": True,
            }

            if self.event["created"] in double_strike_overrides:
                override_is_strike = double_strike_overrides[self.event["created"]]
                if override_is_strike != self.is_strike:
                    self.is_strike = override_is_strike
                    self.print("!!! overriding double strike to {}".format(override_is_strike))
                else:
                    self.print("!!! unnecessary double strike override")

            if self.is_strike:
                double_strike_roll = self.roll("double strike")
                success = "fires a Double Strike" in self.desc
                self.log_roll(Csv.MODPROC, "Double Strike" if success else "Single Strike", double_strike_roll, success)
            else:
                self.print("!!! double strike eligible! (threshold is {})".format(threshold))

        return roll

    def damage(self, player: PlayerData, position: str):
        if self.season < 15:
            return

        if player.has_mod(Mod.CAREFUL):
            self.print(f"item damage skipped ({player.name} is careful)")
            return

        # threshold seems to vary between 0.0002 and >0.0015
        # depending on which position or which type of roll?
        # i tried a few things here but i'm not confident in anything
        # so the "which item to break" is just moved into the misc handler for now
        self.roll(f"item damage ({player.name})")

        # so, there are a few(?) cases in early s16 where an item was damaged and broke, and no event was logged or displayed
        # in this case there's still an extra roll for damage location.
        if (self.event["created"], player.id) in [
            ("2021-04-12T16:22:51.087Z", "c09e64b6-8248-407e-b3af-1931b880dbee")  # Lenny Spruce
        ]:
            self.roll(f"which item? (manual override for {player.name}, see comments)")

    def log_roll(
        self,
        csv: Csv,
        event_type: str,
        roll: float,
        passed: bool,
        relevant_batter=None,
        relevant_runner=None,
        fielder_roll=None,
        fielder=None,
        attacked_team=None,
    ):
        if csv not in self.csvs:
            return
        relevant_runner_multiplier = self.get_runner_multiplier(relevant_runner)
        runners_on_bases = zip(self.update["basesOccupied"], self.update["baseRunners"])
        runner_1st = [r for base, r in runners_on_bases if base == Base.FIRST]
        runner_2nd = [r for base, r in runners_on_bases if base == Base.SECOND]
        runners_3rd = [r for base, r in runners_on_bases if base == Base.THIRD]
        if runner_1st:
            runner_on_first = self.data.get_player(runner_1st[0])
            runner_on_first_multiplier = self.get_runner_multiplier(runner_on_first)
        else:
            runner_on_first, runner_on_first_multiplier = None, 1
        if runner_2nd:
            runner_on_second = self.data.get_player(runner_2nd[0])
            runner_on_second_multiplier = self.get_runner_multiplier(runner_on_second)
        else:
            runner_on_second, runner_on_second_multiplier = None, 1
        if runners_3rd:
            runner_on_third = self.data.get_player(runners_3rd[0])
            runner_on_third_multiplier = self.get_runner_multiplier(runner_on_third)
        else:
            runner_on_third, runner_on_third_multiplier = None, 1
        if len(runners_3rd) == 2:  # Holding hands
            runner_on_third_hh = self.data.get_player(runners_3rd[1])
            runner_on_third_hh_multiplier = self.get_runner_multiplier(runner_on_third_hh)
        else:
            runner_on_third_hh, runner_on_third_hh_multiplier = None, 1
        null_player = PlayerData.null
        null_team = TeamData.null
        save_objects = {
            "batter": relevant_batter or self.batter or null_player,
            "batting_team": self.batting_team,
            "pitcher": self.pitcher,
            "pitching_team": self.pitching_team,
            "stadium": self.stadium,
            "fielder": fielder or null_player,
            "relevant_runner": relevant_runner or null_player,
            "runner_on_first": runner_on_first or null_player,
            "runner_on_second": runner_on_second or null_player,
            "runner_on_third": runner_on_third or null_player,
            "runner_on_third_hh": runner_on_third_hh or null_player,
            "attacked_team": attacked_team or null_team,
        }
        self.csvs[csv].write(
            event_type,
            roll,
            passed,
            self.update,
            self.is_strike,
            self.strike_roll,
            self.strike_threshold,
            fielder_roll,
            self.next_update["basesOccupied"] if self.next_update else None,
            self.get_stat_meta(),
            save_objects,
            self.event["created"],
        )

    def setup_data(self, event):
        self.apply_event_changes(event)

        meta = event.get("metadata") or {}
        if meta.get("subPlay", -1) != -1:
            self.print("=== EXTRA:", event["type"], event["description"], meta)
            pass

        self.event = event
        self.ty = event["type"]
        self.desc = event["description"].replace("\n", " ").strip()
        self.season = event["season"]
        self.day = event["day"]

        if not event["gameTags"]:
            return

        self.game_id = event["gameTags"][0]
        self.play = meta["play"]
        update = self.data.get_update(self.game_id, self.play)
        next_update = self.data.get_update(self.game_id, self.play + 1)
        if not update:
            if next_update:
                update = NullUpdate(next_update)
            else:
                if self.play <= 0:
                    return
                prev_update = self.data.get_update(self.game_id, self.play - 1)
                if not prev_update:
                    return
                # use the previous values as a guess, but be able to distinguish that there's missing data
                update = NullUpdate(prev_update)

        # manual fixes for missing data
        if self.game_id == "9b1c6091-7f04-46c7-af78-0a7af4d31991" and self.play == 98:
            update["basesOccupied"] = [1]
            update["atBatStrikes"] = 1
            update["halfInningOuts"] = 1
        if self.game_id == "9b1c6091-7f04-46c7-af78-0a7af4d31991" and self.play == 250:
            update = NullUpdate(self.data.get_update(self.game_id, 252))

        if self.game_id == "4c8e2cbc-08be-4102-b2dc-0cf7855ded53" and self.play == 252:
            update["basesOccupied"] = [1]
            update["baseRunners"] = ["b643a520-af38-42e3-8f7b-f660e52facc9"]
            update["secretBaserunner"] = []

        if self.game_id == "bdb1aacf-a6be-4003-b018-10ef94c50c78" and self.play == 249:
            update = NullUpdate(self.data.get_update(self.game_id, 251))
            update["basesOccupied"] = [0]
        if self.game_id == "bdb1aacf-a6be-4003-b018-10ef94c50c78" and self.play == 250:
            update["basesOccupied"] = [0]
        if self.game_id == "bdb1aacf-a6be-4003-b018-10ef94c50c78" and self.play == 251:
            update["basesOccupied"] = [1]

        if self.game_id == "1ad15780-2ed4-40d6-9747-e1fb66c49bc3" and self.play == 251:
            update["basesOccupied"] = [0]
        if self.game_id == "e401c20c-81e6-4cd8-b885-c34f76ed89cc" and self.play == 252:
            update["basesOccupied"] = [2, 0]
            update["baseRunners"] = ["4b01cc3f-c59f-486d-9c00-b8a82624e620", "5361e381-6658-488b-8236-dde6a264554f"]

        self.update = update
        self.next_update = next_update
        self.weather = update["weather"]

        self.away_team = self.data.get_team(update["awayTeam"])
        self.home_team = self.data.get_team(update["homeTeam"])

        self.batting_team = self.away_team if update["topOfInning"] else self.home_team
        self.pitching_team = self.home_team if update["topOfInning"] else self.away_team

        batter_id = update["awayBatter"] if update["topOfInning"] else update["homeBatter"]
        if not batter_id and next_update:
            batter_id = next_update["awayBatter"] if next_update["topOfInning"] else next_update["homeBatter"]
        pitcher_id = update["homePitcher"] if update["topOfInning"] else update["awayPitcher"]
        if not pitcher_id and next_update:
            pitcher_id = next_update["homePitcher"] if next_update["topOfInning"] else next_update["awayPitcher"]

        self.batter = self.data.get_player(batter_id)
        self.pitcher = self.data.get_player(pitcher_id)

        home_pitcher_id = update["homePitcher"] or next_update["homePitcher"]
        away_pitcher_id = update["awayPitcher"] or next_update["awayPitcher"]
        self.home_pitcher = self.data.get_player(home_pitcher_id)
        self.away_pitcher = self.data.get_player(away_pitcher_id)

        self.stadium = self.data.get_stadium(update["stadiumId"])

        self.outs = update["halfInningOuts"]
        self.max_outs = update["awayOuts"] if update["topOfInning"] else update["homeOuts"]
        self.strikes = update["atBatStrikes"]
        self.max_strikes = update["awayStrikes"] if update["topOfInning"] else update["homeStrikes"]
        self.balls = update["atBatBalls"]
        self.max_balls = update["awayBalls"] if update["topOfInning"] else update["homeBalls"]

        # handle player name unscattering etc, not perfect but helps a lot
        if self.batter and self.pitcher:
            if update["topOfInning"]:
                if self.update["awayBatterName"]:
                    self.batter.raw_name = self.update["awayBatterName"]
                if self.update["homePitcherName"]:
                    self.pitcher.raw_name = self.update["homePitcherName"]
            else:
                if self.update["homeBatterName"]:
                    self.batter.raw_name = self.update["homeBatterName"]
                if self.update["awayPitcherName"]:
                    self.pitcher.raw_name = self.update["awayPitcherName"]

        # hardcoding another fix - if we missed the "perks up" event apply it "manually". but not to ghosts
        if (
            self.batter
            and self.batter.has_mod(Mod.PERK)
            and self.weather.is_coffee()
            and not self.batter.has_mod(Mod.OVERPERFORMING, ModType.GAME)
            and not self.batter.has_mod(Mod.INHABITING)
            and self.ty != EventType.BATTER_UP
        ):
            self.batter.add_mod(Mod.OVERPERFORMING, ModType.GAME)
            self.batter.last_update_time = self.event["created"]

    def apply_event_changes(self, event):
        # maybe move this function to data.py?
        meta = event.get("metadata", {})
        desc = event["description"]

        # player or team mod added
        if event["type"] in [
            EventType.ADDED_MOD,
            EventType.ADDED_MOD_FROM_OTHER_MOD,
        ]:
            if event["playerTags"]:
                player = self.data.get_player(event["playerTags"][0])
                player.add_mod(meta["mod"], meta["type"])
                player.last_update_time = self.event["created"]
            else:
                team = self.data.get_team(event["teamTags"][0])
                team.add_mod(meta["mod"], meta["type"])
                team.last_update_time = self.event["created"]

        # player or team mod removed
        if event["type"] in [
            EventType.REMOVED_MOD,
            EventType.REMOVED_MODIFICATION,
        ]:
            if event["playerTags"]:
                player = self.data.get_player(event["playerTags"][0])

                if not player.has_mod(meta["mod"], meta["type"]):
                    self.print(f"!!! warn: trying to remove mod {meta['mod']} but can't find it")
                else:
                    player.remove_mod(meta["mod"], meta["type"])
                player.last_update_time = self.event["created"]

            else:
                team = self.data.get_team(event["teamTags"][0])

                if not team.has_mod(meta["mod"], meta["type"]):
                    self.print(f"!!! warn: trying to remove mod {meta['mod']} but can't find it")
                else:
                    team.remove_mod(meta["mod"], meta["type"])
                team.last_update_time = self.event["created"]

        # mod replaced
        if event["type"] in [EventType.CHANGED_MODIFIER]:
            if event["playerTags"]:
                player = self.data.get_player(event["playerTags"][0])
                player.remove_mod(meta["from"], meta["type"])
                player.add_mod(meta["to"], meta["type"])
                player.last_update_time = self.event["created"]
            else:
                team = self.data.get_team(event["teamTags"][0])
                team.remove_mod(meta["from"], meta["type"])
                team.add_mod(meta["to"], meta["type"])
                team.last_update_time = self.event["created"]

        # timed mods wore off
        if event["type"] in [EventType.MOD_EXPIRES]:
            if event["playerTags"]:
                player = self.data.get_player(event["playerTags"][0])
                for mod in meta["mods"]:
                    if not player.has_mod(mod, meta["type"]):
                        self.print(f"!!! warn: trying to remove mod {mod} but can't find it")
                    else:
                        player.remove_mod(mod, meta["type"])
                player.last_update_time = self.event["created"]
            else:
                team = self.data.get_team(event["teamTags"][0])
                for mod in meta["mods"]:
                    team.remove_mod(mod, meta["type"])
                team.last_update_time = self.event["created"]

        # echo mods added/removed
        if event["type"] in [
            EventType.REMOVED_MULTIPLE_MODIFICATIONS_ECHO,
            EventType.ADDED_MULTIPLE_MODIFICATIONS_ECHO,
        ]:
            player = self.data.get_player(event["playerTags"][0])
            for mod in meta.get("adds", []):
                player.add_mod(mod["mod"], mod["type"])
            for mod in meta.get("removes", []):
                player.remove_mod(mod["mod"], mod["type"])
            player.last_update_time = self.event["created"]

        # cases where the tagged player needs to be refetched (party, consumer, incin replacement)
        if event["type"] in [
            EventType.PLAYER_STAT_INCREASE,
            EventType.PLAYER_STAT_DECREASE,
            EventType.PLAYER_HATCHED,
        ]:
            for player_id in event["playerTags"]:
                self.data.fetch_player_after(player_id, event["created"])

        # scatter player name
        if event["type"] == EventType.ADDED_MOD and "was Scattered..." in desc:
            new_name = desc.split(" was Scattered")[0]
            player = self.data.get_player(event["playerTags"][0])
            player.raw_name = new_name

        # player removed from roster
        if event["type"] == EventType.PLAYER_REMOVED_FROM_TEAM:
            team_id = meta["teamId"]
            player_id = meta["playerId"]
            team = self.data.get_team(team_id)
            if player_id in team.lineup:
                team.lineup.remove(player_id)
            if player_id in team.rotation:
                team.rotation.remove(player_id)
            team.last_update_time = self.event["created"]

        # mod changed from one to other
        if event["type"] == EventType.MODIFICATION_CHANGE:
            player = self.data.get_player(event["playerTags"][0])
            player.remove_mod(meta["from"], meta["type"])
            player.add_mod(meta["to"], meta["type"])

            # todo: do this in other cases too?
            if meta["from"] == "RECEIVER":
                for mod, source in player.season_mod_sources.items():
                    if source == ["RECEIVER"]:
                        player.remove_mod(mod, ModType.SEASON)
            player.last_update_time = self.event["created"]

        # roster swap
        if event["type"] == EventType.PLAYER_TRADED:
            a_team = self.data.get_team(meta["aTeamId"])
            b_team = self.data.get_team(meta["bTeamId"])
            a_player = meta["aPlayerId"]
            b_player = meta["bPlayerId"]
            a_location = a_team.rotation if meta["aLocation"] else a_team.lineup
            b_location = b_team.rotation if meta["bLocation"] else b_team.lineup
            a_idx = a_location.index(a_player)
            b_idx = b_location.index(b_player)

            b_location[b_idx] = a_player
            a_location[a_idx] = b_player
            a_team.last_update_time = self.event["created"]
            b_team.last_update_time = self.event["created"]

        # carcinization etc
        if event["type"] == EventType.PLAYER_MOVE:
            send_team = self.data.get_team(meta["sendTeamId"])
            receive_team = self.data.get_team(meta["receiveTeamId"])
            player_id = meta["playerId"]

            if player_id in send_team.lineup:
                send_team.lineup.remove(player_id)
                receive_team.lineup.append(player_id)
            if player_id in send_team.rotation:
                send_team.rotation.remove(player_id)
                receive_team.rotation.append(player_id)
            send_team.last_update_time = self.event["created"]
            receive_team.last_update_time = self.event["created"]

        if event["type"] == EventType.PLAYER_SWAP:
            # For some reason, this swap doesn't actually happen.
            if event["created"] == "2021-04-20T15:01:43.671Z":
                return
            team = self.data.get_team(meta["teamId"])

            a_player = meta["aPlayerId"]
            b_player = meta["bPlayerId"]
            a_location = (
                team.rotation if meta["aLocation"] == 1 else (team.lineup if meta["aLocation"] == 0 else team.shadows)
            )
            b_location = (
                team.rotation if meta["bLocation"] == 1 else (team.lineup if meta["bLocation"] == 0 else team.shadows)
            )
            a_idx = a_location.index(a_player)
            b_idx = b_location.index(b_player)
            b_location[b_idx] = a_player
            a_location[a_idx] = b_player
            team.last_update_time = self.event["created"]

        if event["type"] in [
            EventType.ITEM_BREAKS,
            EventType.ITEM_DAMAGE,
            EventType.BROKEN_ITEM_REPAIRED,
            EventType.DAMAGED_ITEM_REPAIRED,
        ]:
            player_id = event["playerTags"][0]
            player = self.data.get_player(player_id)
            for item in player.items:
                if item.id == meta["itemId"]:
                    item.health = meta["itemHealthAfter"]
            player.update_stats()
            player.last_update_time = self.event["created"]

        if event["type"] == EventType.HYPE_BUILT:
            self.stadium.hype = meta["after"]
            self.stadium.last_update_time = self.event["created"]

    def find_start_of_inning_score(self, game_id, inning):
        for play in range(1000):
            update = self.data.get_update(game_id, play)
            if update:
                if update["inning"] == inning:
                    return update["awayScore"], update["homeScore"]

    def run(self, start_timestamp, end_timestamp, progress_callback):
        self.data.fetch_league_data(start_timestamp)
        feed_events = get_feed_between(start_timestamp, end_timestamp)

        for event in feed_events:
            if progress_callback:
                progress_callback()
            event["type"] = EventType(event["type"])
            self.handle(event)

        self.save_data()

    def roll(self, label, lower: float = 0, upper: float = 1) -> float:
        value = self.rng.next()
        self.print(f"{label}: {value}")

        # hacky way to figure out what index this roll is in the overall list
        idx = 0
        if self.roll_log:
            if self.roll_log[-1].event_id == self.event["id"]:
                idx = self.roll_log[-1].index + 1

        log_obj = LoggedRoll(self.event["id"], idx, self.event["created"], label, lower, upper)
        self.roll_log.append(log_obj)
        return value

    def get_batter_multiplier(self, relevant_batter=None, relevant_attr=None):
        # todo: retire in favor of get_multiplier() in formulas.py? this is only being used for logging right now...
        batter = relevant_batter or self.batter

        batter_multiplier = 1
        for mod in itertools.chain(batter.mods, self.batting_team.mods):
            mod = Mod.coerce(mod)
            if mod == Mod.OVERPERFORMING:
                batter_multiplier += 0.2
            elif mod == Mod.UNDERPERFORMING:
                batter_multiplier -= 0.2
            elif mod == Mod.GROWTH:
                batter_multiplier += min(0.05, 0.05 * (self.day / 99))
            elif mod == Mod.HIGH_PRESSURE:
                # checks for flooding weather and baserunners
                if self.weather == Weather.FLOODING and len(self.update["baseRunners"]) > 0:
                    # "won't this stack with the overperforming mod it gives the team" yes. yes it will.
                    batter_multiplier += 0.25
            elif mod == Mod.TRAVELING:
                if self.update["topOfInning"]:
                    batter_multiplier += 0.05
            elif mod == Mod.SINKING_SHIP:
                roster_size = len(self.batting_team.lineup) + len(self.batting_team.rotation)
                batter_multiplier += (14 - roster_size) * 0.01
            elif mod == Mod.AFFINITY_FOR_CROWS and self.weather == Weather.BIRDS:
                batter_multiplier += 0.5
            elif mod == Mod.CHUNKY and self.weather == Weather.PEANUTS:
                # todo: handle carefully! historical blessings boosting "power" (Ooze, S6) boosted groundfriction
                #  by half of what the other two attributes got. (+0.05 instead of +0.10, in a "10% boost")
                # gfric boost hasn't been "tested" necessarily
                if relevant_attr in ["musclitude", "divinity"]:
                    batter_multiplier += 1.0
                elif relevant_attr == "ground_friction":
                    batter_multiplier += 0.5
            elif mod == Mod.SMOOTH and self.weather == Weather.PEANUTS:
                # todo: handle carefully! historical blessings boosting "speed" (Spin Attack, S6) boosted everything in
                #  strange ways: for a "15% boost", musc got +0.0225, cont and gfric got +0.075, laser got +0.12.
                # the musc boost here has been "tested in the data", the others have not
                if relevant_attr == "musclitude":
                    batter_multiplier += 0.15
                elif relevant_attr == "continuation":
                    batter_multiplier += 0.50
                elif relevant_attr == "ground_friction":
                    batter_multiplier += 0.50
                elif relevant_attr == "laserlikeness":
                    batter_multiplier += 0.80
            elif mod == Mod.ON_FIRE:
                # still some room for error here (might include gf too)
                if relevant_attr == "thwackability":
                    batter_multiplier += 4 if self.season >= 13 else 3
                if relevant_attr == "moxie":
                    batter_multiplier += 2 if self.season >= 13 else 1
        return batter_multiplier

    def get_pitcher_multiplier(self, relevant_attr=None):
        # todo: retire in favor of get_multiplier() in formulas.py? this is only being used for logging right now...
        pitcher_multiplier = 1

        # growth or traveling do not work for pitchers as of s14
        for mod in itertools.chain(self.pitcher.mods, self.pitching_team.mods):
            mod = Mod.coerce(mod)
            if mod == Mod.OVERPERFORMING:
                pitcher_multiplier += 0.2
            elif mod == Mod.UNDERPERFORMING:
                pitcher_multiplier -= 0.2
            elif mod == Mod.SINKING_SHIP:
                roster_size = len(self.pitching_team.lineup) + len(self.pitching_team.rotation)
                pitcher_multiplier += (14 - roster_size) * 0.01
            elif mod == Mod.AFFINITY_FOR_CROWS and self.weather == Weather.BIRDS:
                pitcher_multiplier += 0.5
            elif mod == Mod.HIGH_PRESSURE:
                # "should we really boost the pitcher when the *other* team's batters are on base" yes.
                if self.weather == Weather.FLOODING and len(self.update["baseRunners"]) > 0:
                    pitcher_multiplier += 0.25
        return pitcher_multiplier

    def get_fielder_multiplier(self, relevant_fielder=None, relevant_attr=None):
        # todo: retire in favor of get_multiplier() in formulas.py? this is only being used for logging right now...
        if not relevant_fielder:
            return 1
        fielder = relevant_fielder

        fielder_multiplier = 1
        for mod in itertools.chain(fielder.mods, self.pitching_team.mods):
            mod = Mod.coerce(mod)
            if mod == Mod.OVERPERFORMING:
                fielder_multiplier += 0.2
            elif mod == Mod.UNDERPERFORMING:
                fielder_multiplier -= 0.2
            elif mod == Mod.GROWTH:
                fielder_multiplier += min(0.05, 0.05 * (self.day / 99))
            elif mod == Mod.HIGH_PRESSURE:
                # checks for flooding weather and baserunners
                if self.weather == Weather.FLOODING and len(self.update["baseRunners"]) > 0:
                    # "won't this stack with the overperforming mod it gives the team" yes. yes it will.
                    fielder_multiplier += 0.25
            elif mod == Mod.TRAVELING:
                if not self.update["topOfInning"]:
                    fielder_multiplier += 0.05
            elif mod == Mod.SINKING_SHIP:
                roster_size = len(self.pitching_team.lineup) + len(self.pitching_team.rotation)
                fielder_multiplier += (14 - roster_size) * 0.01
            # elif mod == Mod.AFFINITY_FOR_CROWS and self.weather == Weather.BIRDS:
            #     fielder_multiplier += 0.5
            elif mod == Mod.SHELLED:
                # lol, lmao
                # is it this, or is it "mul = 0", I wonder
                fielder_multiplier -= 1.0
        return fielder_multiplier

    def generate_player(self):
        self.roll("first name")
        self.roll("last name")
        for _ in range(26):
            self.roll("stat")
        self.roll("soul")
        self.roll("allergy")
        self.roll("fate")
        self.roll("ritual")
        self.roll("blood")
        self.roll("coffee")

    def get_runner_multiplier(self, runner, relevant_attr=None):

        runner_multiplier = 1

        # It looks like no multipliers apply based on hit advancement.

        return runner_multiplier

    def save_data(self):
        for csv in self.csvs.values():
            csv.close()


def advance_bases(occupied, amount, up_to=4):
    occupied = [b + (amount if b < up_to else 0) for b in occupied]
    return [b for b in occupied if b < 3]


def make_base_map(update):
    bases = {}
    for i, pos in enumerate(update["basesOccupied"]):
        bases[pos] = update["baseRunners"][i]
    return bases


def force_advance(bases, start_at=0):
    new_bases = {}
    for i in range(start_at, 5):
        if i in bases:
            new_bases[i + 1] = bases[i]
    return new_bases


def calculate_advances(bases_before, bases_after, bases_hit):
    # this code sucks so much. i hate runner advances. they're nasty
    # (and i'm not even really using it)
    bases = dict(bases_before)
    for i in range(bases_hit):
        bases = force_advance(bases, i)

    if bases_hit > 0:
        # ignore the batter
        for i in range(bases_hit):
            if i in bases_after:
                del bases_after[i]
        # and anyone past home. todo for fifth base lmao
        for base in range(3, 6):
            if base in bases:
                del bases[base]

    third_scored = len(bases_after) < len(bases)

    rolls = []
    occupied = sorted(bases.keys(), reverse=True)
    for runner in occupied:
        player = bases[runner]

        is_eligible = runner + 1 not in bases
        if is_eligible:
            if runner == 2:
                did_advance = third_scored
            else:
                did_advance = runner + 1 in bases_after

            rolls.append((player, runner, did_advance))
            if did_advance:
                bases[runner + 1] = bases[runner]
                del bases[runner]

    return rolls


@dataclass
class LoggedRoll:
    event_id: str
    index: int
    timestamp: str
    roll_name: str
    lower_bound: float
    upper_bound: float<|MERGE_RESOLUTION|>--- conflicted
+++ resolved
@@ -1873,15 +1873,9 @@
 
                 # Siphon on Siphon Violence - They all conveniently fall into the same roll length
                 if self.event["created"] in [
-<<<<<<< HEAD
                     "2021-03-11T16:07:06.900Z",
                     "2021-04-16T02:23:37.186Z",
                     "2021-05-19T14:06:37.515Z",
-=======
-                "2021-03-11T16:07:06.900Z", 
-                "2021-04-16T02:23:37.186Z", 
-                "2021-05-19T14:06:37.515Z",
->>>>>>> f569d336
                 ]:
                     self.roll("siphon1")
                     self.roll("siphon2")
@@ -1905,11 +1899,7 @@
                         batter = self.data.get_player(player_id)
                         if batter.has_mod(Mod.SIPHON) and batter.raw_name in self.desc:
                             battersiphon = True
-<<<<<<< HEAD
-
-=======
-                        
->>>>>>> f569d336
+
                             if battersiphon:
                                 for base, runner_id in zip(self.update["basesOccupied"], self.update["baseRunners"]):
                                     runner = self.data.get_player(runner_id)
